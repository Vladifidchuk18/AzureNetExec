--- conflicted
+++ resolved
@@ -32,13 +32,9 @@
 
         success = 0
         results = {}
-<<<<<<< HEAD
-        context.log.debug(f"Detecting installed services on {connection.host} using LsarLookupNames()...")
-=======
         target = connection.host if not connection.kerberos else connection.hostname + "." + connection.domain
         context.log.debug("Detecting installed services on {} using LsarLookupNames()...".format(target))
 
->>>>>>> 81915c09
         try:
             lsa = LsaLookupNames(connection.domain, connection.username, connection.password, target, connection.kerberos, connection.domain, connection.lmhash, connection.nthash)
             dce, rpctransport = lsa.connect()
