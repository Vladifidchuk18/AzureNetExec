#!/usr/bin/env python3
# -*- coding: utf-8 -*-
from cme.config import process_secret
from cme.connection import *
from cme.logger import CMEAdapter
from ftplib import FTP, error_reply, error_temp, error_perm, error_proto


class ftp(connection):
<<<<<<< HEAD
=======
    @staticmethod
    def proto_args(parser, std_parser, module_parser):
        ftp_parser = parser.add_parser('ftp', help="own stuff using FTP", parents=[std_parser, module_parser])
        ftp_parser.add_argument("--port", type=int, default=21, help="FTP port (default: 21)")

        # TODO: Create more options for the protocol
        # cgroup = ftp_parser.add_argument_group("FTP Access", "Options for enumerating your access")
        # cgroup.add_argument('--ls', metavar="COMMAND", dest='list_directory', help='List files in the directory')
        return parser

>>>>>>> 57a0df70
    def proto_logger(self):
        self.logger = CMEAdapter(
            extra={
                "protocol": "FTP",
                "host": self.host,
                "port": self.args.port,
                "hostname": self.hostname,
            }
        )

    def proto_flow(self):
        self.proto_logger()
        if self.create_conn_obj():
            if self.enum_host_info():
                if self.print_host_info():
                    if self.login():
                        pass

    def enum_host_info(self):
        self.remote_version = self.conn.getwelcome()
        self.remote_version = self.remote_version.split("220", 1)[1]
        return True

    def print_host_info(self):
        self.logger.extra["protocol"] = "FTP"
        self.logger.display(f"Banner:{self.remote_version}")
        return True

    def create_conn_obj(self):
        self.conn = FTP()
        try:
            self.conn.connect(host=self.host, port=self.args.port)
        except error_reply:
            return False
        except error_temp:
            return False
        except error_perm:
            return False
        except error_proto:
            return False
        except socket.error:
            return False
        return True

    def plaintext_login(self, username, password):
        try:
            self.conn.login(user=username, passwd=password)

            self.logger.success(f"{username}:{process_secret(password)}")

            self.conn.close()
            return True
        except Exception as e:
            self.logger.fail(f"{username}:{process_secret(password)} (Response:{e})")
            self.conn.close()
            return False<|MERGE_RESOLUTION|>--- conflicted
+++ resolved
@@ -7,19 +7,6 @@
 
 
 class ftp(connection):
-<<<<<<< HEAD
-=======
-    @staticmethod
-    def proto_args(parser, std_parser, module_parser):
-        ftp_parser = parser.add_parser('ftp', help="own stuff using FTP", parents=[std_parser, module_parser])
-        ftp_parser.add_argument("--port", type=int, default=21, help="FTP port (default: 21)")
-
-        # TODO: Create more options for the protocol
-        # cgroup = ftp_parser.add_argument_group("FTP Access", "Options for enumerating your access")
-        # cgroup.add_argument('--ls', metavar="COMMAND", dest='list_directory', help='List files in the directory')
-        return parser
-
->>>>>>> 57a0df70
     def proto_logger(self):
         self.logger = CMEAdapter(
             extra={
