#!/usr/bin/env python3
# -*- coding: utf-8 -*-

import asyncio
import os
from datetime import datetime
from os import getenv
from impacket.krb5.ccache import CCache
from cme.connection import *
from cme.helpers.bloodhound import add_user_bh
from cme.helpers.logger import highlight
from cme.logger import CMEAdapter
from aardwolf.connection import RDPConnection
from aardwolf.commons.queuedata.constants import VIDEO_FORMAT
from aardwolf.commons.iosettings import RDPIOSettings
from aardwolf.commons.target import RDPTarget
from aardwolf.protocol.x224.constants import SUPP_PROTOCOLS
from asyauth.common.credentials.ntlm import NTLMCredential
from asyauth.common.credentials.kerberos import KerberosCredential
from asyauth.common.constants import asyauthSecret
from asysocks.unicomm.common.target import UniTarget, UniProto

rdp_error_status = {
    '0xc0000071': 'STATUS_PASSWORD_EXPIRED',
    '0xc0000234': 'STATUS_ACCOUNT_LOCKED_OUT',
    '0xc0000072': 'STATUS_ACCOUNT_DISABLED',
    '0xc0000193': 'STATUS_ACCOUNT_EXPIRED',
    '0xc000006E': 'STATUS_ACCOUNT_RESTRICTION',
    '0xc000006F': 'STATUS_INVALID_LOGON_HOURS',
    '0xc0000070': 'STATUS_INVALID_WORKSTATION',
    '0xc000015B': 'STATUS_LOGON_TYPE_NOT_GRANTED',
    '0xc0000224': 'STATUS_PASSWORD_MUST_CHANGE',
    '0xc0000022': 'STATUS_ACCESS_DENIED',
    '0xc000006d': 'STATUS_LOGON_FAILURE',
    '0xc000006a': 'STATUS_WRONG_PASSWORD ',
    'KDC_ERR_CLIENT_REVOKED': 'KDC_ERR_CLIENT_REVOKED',
    'KDC_ERR_PREAUTH_FAILED': 'KDC_ERR_PREAUTH_FAILED'
}


class rdp(connection):

    def __init__(self, args, db, host):
        self.domain = None
        self.server_os = None
        self.iosettings = RDPIOSettings()
        self.iosettings.channels = []
        self.iosettings.video_out_format = VIDEO_FORMAT.RAW
        self.iosettings.clipboard_use_pyperclip = False
        self.protoflags_nla = [SUPP_PROTOCOLS.SSL | SUPP_PROTOCOLS.RDP, SUPP_PROTOCOLS.SSL, SUPP_PROTOCOLS.RDP]
        self.protoflags = [SUPP_PROTOCOLS.SSL | SUPP_PROTOCOLS.RDP, SUPP_PROTOCOLS.SSL, SUPP_PROTOCOLS.RDP, SUPP_PROTOCOLS.SSL | SUPP_PROTOCOLS.HYBRID, SUPP_PROTOCOLS.SSL | SUPP_PROTOCOLS.HYBRID_EX]
        width, height = args.res.upper().split('X')
        height = int(height)
        width = int(width)
        self.iosettings.video_width = width
        self.iosettings.video_height = height
<<<<<<< HEAD
        self.iosettings.video_bpp_min = 15  # servers dont support 8 any more :/
        self.iosettings.video_bpp_max = 32
        self.iosettings.video_out_format = VIDEO_FORMAT.PNG  # PIL produces incorrect picture for some reason?! TODO: check bug
=======
        # servers dont support 8 any more :/
        self.iosettings.video_bpp_min = 15
        self.iosettings.video_bpp_max = 32
        # PIL produces incorrect picture for some reason?! TODO: check bug
        self.iosettings.video_out_format = VIDEO_FORMAT.PNG  #
>>>>>>> 3798682e
        self.output_filename = None
        self.domain = None
        self.server_os = None
        self.url = None
        self.nla = True
        self.hybrid = False
        self.target = None
        self.auth = None

        connection.__init__(self, args, db, host)

    @staticmethod
    def proto_args(parser, std_parser, module_parser):
        rdp_parser = parser.add_parser('rdp', help="own stuff using RDP", parents=[std_parser, module_parser])
        rdp_parser.add_argument("-H", '--hash', metavar="HASH", dest='hash', nargs='+', default=[], help='NTLM hash(es) or file(s) containing NTLM hashes')
        rdp_parser.add_argument("--no-bruteforce", action='store_true', help='No spray when using file for username and password (user1 => password1, user2 => password2')
        rdp_parser.add_argument("--continue-on-success", action='store_true', help="continues authentication attempts even after successes")
        rdp_parser.add_argument("--port", type=int, default=3389, help="Custom RDP port")
        rdp_parser.add_argument("--rdp-timeout", type=int, default=1, help="RDP timeout on socket connection")
        rdp_parser.add_argument("--nla-screenshot", action="store_true", help="Screenshot RDP login prompt if NLA is disabled")

        dgroup = rdp_parser.add_mutually_exclusive_group()
        dgroup.add_argument("-d", metavar="DOMAIN", dest='domain', type=str, default=None, help="domain to authenticate to")
        dgroup.add_argument("--local-auth", action='store_true', help='authenticate locally to each target')

        egroup = rdp_parser.add_argument_group("Screenshot", "Remote Desktop Screenshot")
        egroup.add_argument("--screenshot", action="store_true", help="Screenshot RDP if connection success")
        egroup.add_argument('--screentime', type=int, default=10, help='Time to wait for desktop image')
        egroup.add_argument('--res', default='1024x768', help='Resolution in "WIDTHxHEIGHT" format. Default: "1024x768"')

        return parser

    # def proto_flow(self):
    #     if self.create_conn_obj():
    #         self.proto_logger()
    #         self.print_host_info()
    #         if self.login() or (self.username == '' and self.password == ''):
    #             if hasattr(self.args, 'module') and self.args.module:
    #                 self.call_modules()
    #             else:
    #                 self.call_cmd_args()

    def proto_logger(self):
        self.logger = CMEAdapter(
            extra={
                "protocol": "RDP",
                "host": self.host,
                "port": self.args.port,
                "hostname": self.hostname
            }
        )

    def print_host_info(self):
        if self.domain is None:
            self.logger.display(f"Probably old, doesn't not support HYBRID or HYBRID_EX (nla:{self.nla})")
        else:
<<<<<<< HEAD
            self.logger.info(u"{} (name:{}) (domain:{}) (nla:{})".format(self.server_os,
                                                                         self.hostname,
                                                                         self.domain,
                                                                         self.nla))
=======
            self.logger.display(f"{self.server_os} (name:{self.hostname}) (domain:{self.domain}) (nla:{self.nla})")
>>>>>>> 3798682e
        return True

    def create_conn_obj(self):
        self.target = RDPTarget(ip=self.host, domain="FAKE", timeout=self.args.rdp_timeout)
        self.auth = NTLMCredential(secret="pass", username="user", domain="FAKE", stype=asyauthSecret.PASS)

        self.check_nla()

        for proto in reversed(self.protoflags):
            try:
                self.iosettings.supported_protocols = proto
                self.conn = RDPConnection(iosettings=self.iosettings, target=self.target, credentials=self.auth)
                asyncio.run(self.connect_rdp())
            except OSError as e:
                if "Errno 104" not in str(e):
                    return False
            except Exception as e:
                if "TCPSocket" in str(e):
                    return False
                if "Reason:" not in str(e):
                    info_domain = self.conn.get_extra_info()
<<<<<<< HEAD
                    self.domain = info_domain['dnsdomainname']
                    self.hostname = info_domain['computername']
                    self.server_os = info_domain['os_guess'] + " Build " + str(info_domain['os_build'])
=======
                    self.domain = info_domain["dnsdomainname"]
                    self.hostname = info_domain["computername"]
                    self.server_os = info_domain["os_guess"] + " Build " + str(info_domain['os_build'])
>>>>>>> 3798682e

                    self.output_filename = os.path.expanduser(
                        f"~/.cme/logs/{self.hostname}_{self.host}_{datetime.now().strftime('%Y-%m-%d_%H%M%S')}"
                    )
                    self.output_filename = self.output_filename.replace(":", "-")
                    break

        if self.args.domain:
            self.domain = self.args.domain

        if self.args.local_auth:
            self.domain = self.hostname

        self.target = RDPTarget(ip=self.host, hostname=self.hostname, domain=self.domain, dc_ip=self.domain, timeout=self.args.rdp_timeout)

        return True

    def check_nla(self):
        for proto in self.protoflags_nla:
            try:
                self.iosettings.supported_protocols = proto
                self.conn = RDPConnection(iosettings=self.iosettings, target=self.target, credentials=self.auth)
                asyncio.run(self.connect_rdp())
                if str(proto) == "SUPP_PROTOCOLS.RDP" or str(proto) == "SUPP_PROTOCOLS.SSL" or str(proto) == "SUPP_PROTOCOLS.SSL|SUPP_PROTOCOLS.RDP":
                    self.nla = False
                    return
            except Exception as e:
                pass

    async def connect_rdp(self):
        _, err = await self.conn.connect()
        if err is not None:
            raise err

    def kerberos_login(self, domain, username, password='', ntlm_hash='', aesKey='', kdcHost='', useCache=False):
        try:
            lmhash = ''
            nthash = ''
            # This checks to see if we didn't provide the LM Hash
            if ntlm_hash.find(':') != -1:
                lmhash, nthash = ntlm_hash.split(':')
                self.hash = nthash
            else:
                nthash = ntlm_hash
                self.hash = ntlm_hash
            if lmhash:
                self.lmhash = lmhash
            if nthash:
                self.nthash = nthash

            if not all('' == s for s in [nthash, password, aesKey]):
                kerb_pass = next(s for s in [nthash, password, aesKey] if s)
            else:
                kerb_pass = ''

            fqdn_host = self.hostname + "." + self.domain
            password = password if password else nthash

            if useCache:
                stype = asyauthSecret.CCACHE
                if not password:
                    password = getenv('KRB5CCNAME') if not password else password
                    if "/" in password:
                        self.logger.fail("Kerberos ticket need to be on the local directory")
                        return False
                    ccache = CCache.loadFile(getenv('KRB5CCNAME'))
                    ticketCreds = ccache.credentials[0]
                    username = ticketCreds['client'].prettyPrint().decode().split('@')[0]
            else:
                stype = asyauthSecret.PASS if not nthash else asyauthSecret.NT

            kerberos_target = UniTarget(
                self.domain,
                88,
                UniProto.CLIENT_TCP,
                proxies=None,
                dns=None,
                dc_ip=self.domain
            )
            self.auth = KerberosCredential(
                target=kerberos_target,
                secret=password,
                username=username,
                domain=domain,
                stype=stype
            )
            self.conn = RDPConnection(
                iosettings=self.iosettings,
                target=self.target,
                credentials=self.auth
            )
            asyncio.run(self.connect_rdp())

            self.admin_privs = True
<<<<<<< HEAD
            self.logger.success(u'{}\\{}{} {}'.format(domain,
                                                      username,
                                                      # Show what was used between cleartext, nthash, aesKey and ccache
                                                      " from ccache" if useCache
                                                      else ":%s" % (kerb_pass if not self.config.get('CME', 'audit_mode') else self.config.get('CME', 'audit_mode')*8),
                                                      highlight('({})'.format(self.config.get('CME', 'pwn3d_label')) if self.admin_privs else '')))
=======
            self.logger.success(
                u"{}\\{}{} {}".format(
                domain,
                username,
                # Show what was used between cleartext, nthash, aesKey and ccache
                " from ccache" if useCache else ":%s" % (kerb_pass if not self.config.get('CME', 'audit_mode') else self.config.get('CME', 'audit_mode')*8),
                highlight(f'({self.config.get("CME", "pwn3d_label")})' if self.admin_privs else ''))
            )
>>>>>>> 3798682e
            if not self.args.local_auth:
                add_user_bh(username, domain, self.logger, self.config)
            return True

        except Exception as e:
            if "KDC_ERR" in str(e):
                reason = None
                for word in rdp_error_status.keys():
                    if word in str(e):
                        reason = rdp_error_status[word]
<<<<<<< HEAD
                self.logger.error(u'{}\\{}{} {}'.format(domain,
                                                        username,
                                                        # Show what was used between cleartext, nthash, aesKey and ccache
                                                        " from ccache" if useCache
                                                        else ":%s" % (kerb_pass if not self.config.get('CME', 'audit_mode') else self.config.get('CME', 'audit_mode')*8),
                                                        '({})'.format(reason) if reason else str(e)),
                                  color='magenta' if ((reason or "CredSSP" in str(e)) and reason != "KDC_ERR_C_PRINCIPAL_UNKNOWN") else 'red')
            elif "Authentication failed!" in str(e):
                self.logger.success(u'{}\\{}:{} {}'.format(domain,
                                                           username,
                                                           password,
                                                           highlight('({})'.format(self.config.get('CME', 'pwn3d_label')) if self.admin_privs else '')))
=======
                self.logger.fail(
                    f"{domain}\\{username}{' from ccache' if useCache else ':%s' % (kerb_pass if not self.config.get('CME', 'audit_mode') else self.config.get('CME', 'audit_mode') * 8)} {f'({reason})' if reason else str(e)}",
                    color='magenta' if ((reason or "CredSSP" in str(e)) and reason != "KDC_ERR_C_PRINCIPAL_UNKNOWN") else 'red'
                )
            elif "Authentication failed!" in str(e):
                self.logger.success(
                    u"{}\\{}:{} {}".format(
                        domain,
                        username,
                        password,
                        highlight(f'({self.config.get("CME", "pwn3d_label")})' if self.admin_privs else '')
                    )
                )
>>>>>>> 3798682e
            elif "No such file" in str(e):
                self.logger.fail(e)
            else:
                reason = None
                for word in rdp_error_status.keys():
                    if word in str(e):
                        reason = rdp_error_status[word]
                if "cannot unpack non-iterable NoneType object" == str(e):
                    reason = "User valid but cannot connect"
<<<<<<< HEAD
                self.logger.error(u'{}\\{}{} {}'.format(domain,
                                                        username,
                                                        # Show what was used between cleartext, nthash, aesKey and ccache
                                                        " from ccache" if useCache
                                                        else ":%s" % (kerb_pass if not self.config.get('CME', 'audit_mode') else self.config.get('CME', 'audit_mode')*8),
                                                        '({})'.format(reason) if reason else ''),
                                  color='magenta' if ((reason or "CredSSP" in str(e)) and reason != "STATUS_LOGON_FAILURE") else 'red')
=======
                self.logger.fail(
                    f"{domain}\\{username}{' from ccache' if useCache else ':%s' % (kerb_pass if not self.config.get('CME', 'audit_mode') else self.config.get('CME', 'audit_mode') * 8)} {f'({reason})' if reason else ''}",
                    color='magenta' if ((reason or "CredSSP" in str(e)) and reason != "STATUS_LOGON_FAILURE") else 'red'
                )
>>>>>>> 3798682e
            return False

    def plaintext_login(self, domain, username, password):
        try:
            self.auth = NTLMCredential(secret=password, username=username, domain=domain, stype=asyauthSecret.PASS)
            self.conn = RDPConnection(iosettings=self.iosettings, target=self.target, credentials=self.auth)
            asyncio.run(self.connect_rdp())

            self.admin_privs = True
<<<<<<< HEAD
            self.logger.success(u'{}\\{}:{} {}'.format(domain,
                                                       username,
                                                       password,
                                                       highlight('({})'.format(self.config.get('CME', 'pwn3d_label')) if self.admin_privs else '')))
            if not self.args.local_auth:
                add_user_bh(username, domain, self.logger, self.config)
            return True

        except Exception as e:
            if "Authentication failed!" in str(e):
                self.logger.success(u'{}\\{}:{} {}'.format(domain,
                                                           username,
                                                           password,
                                                           highlight('({})'.format(self.config.get('CME', 'pwn3d_label')) if self.admin_privs else '')))
=======
            self.logger.success(
                u"{}\\{}:{} {}".format(
                    domain,
                    username,
                    password,
                    highlight(f'({self.config.get("CME", "pwn3d_label")})' if self.admin_privs else '')
                )
            )
            if not self.args.local_auth:
                add_user_bh(username, domain, self.logger, self.config)
            if not self.args.continue_on_success:
                return True
        except Exception as e:
            if "Authentication failed!" in str(e):
                self.logger.success(
                    u"{}\\{}:{} {}".format(
                        domain,
                        username,
                        password,
                        highlight(f'({self.config.get("CME", "pwn3d_label")})' if self.admin_privs else '')
                    )
                )
>>>>>>> 3798682e
            else:
                reason = None
                for word in rdp_error_status.keys():
                    if word in str(e):
                        reason = rdp_error_status[word]
                if "cannot unpack non-iterable NoneType object" == str(e):
                    reason = "User valid but cannot connect"
<<<<<<< HEAD
                self.logger.error(u'{}\\{}:{} {}'.format(domain,
                                                         username,
                                                         password,
                                                         '({})'.format(reason) if reason else ''),
                                  color='magenta' if ((reason or "CredSSP" in str(e)) and reason != "STATUS_LOGON_FAILURE") else 'red')
=======
                self.logger.fail(
                    f"{domain}\\{username}:{password} {f'({reason})' if reason else ''}",
                    color='magenta' if ((reason or "CredSSP" in str(e)) and reason != "STATUS_LOGON_FAILURE") else 'red'
                )
>>>>>>> 3798682e
            return False

    def hash_login(self, domain, username, ntlm_hash):
        try:
            self.auth = NTLMCredential(secret=ntlm_hash, username=username, domain=domain, stype=asyauthSecret.NT)
            self.conn = RDPConnection(iosettings=self.iosettings, target=self.target, credentials=self.auth)
            asyncio.run(self.connect_rdp())

            self.admin_privs = True
            self.logger.success(
                u"{}\\{}:{} {}".format(
                    self.domain,
                    username,
                    ntlm_hash,
                    highlight(f'({self.config.get("CME", "pwn3d_label")})' if self.admin_privs else '')
                )
            )
            if not self.args.local_auth:
<<<<<<< HEAD
                add_user_bh(username, domain, self.logger, self.config)
            return True

        except Exception as e:
            if "Authentication failed!" in str(e):
                self.logger.success(u'{}\\{}:{} {}'.format(domain,
                                                           username,
                                                           ntlm_hash,
                                                           highlight('({})'.format(self.config.get('CME', 'pwn3d_label')) if self.admin_privs else '')))
=======
                add_user_bh(username, domain, self.logger, self.config)            
            if not self.args.continue_on_success:
                return True
        except Exception as e:
            if "Authentication failed!" in str(e):
                self.logger.success(
                    u"{}\\{}:{} {}".format(
                        domain,
                        username,
                        ntlm_hash,
                        highlight(f'({self.config.get("CME", "pwn3d_label")})' if self.admin_privs else '')
                    )
                )
>>>>>>> 3798682e
            else:
                reason = None
                for word in rdp_error_status.keys():
                    if word in str(e):
                        reason = rdp_error_status[word]
                if "cannot unpack non-iterable NoneType object" == str(e):
                    reason = "User valid but cannot connect"
<<<<<<< HEAD

                self.logger.error(u'{}\\{}:{} {}'.format(domain,
                                                         username,
                                                         ntlm_hash,
                                                         '({})'.format(reason) if reason else ''),
                                  color='magenta' if ((reason or "CredSSP" in str(e)) and reason != "STATUS_LOGON_FAILURE") else 'red')

=======
                
                self.logger.fail(
                    f"{domain}\\{username}:{ntlm_hash} {f'({reason})' if reason else ''}",
                    color='magenta' if ((reason or "CredSSP" in str(e)) and reason != "STATUS_LOGON_FAILURE") else 'red'
                )
>>>>>>> 3798682e
            return False

    async def screen(self):
        try:
            self.conn = RDPConnection(iosettings=self.iosettings, target=self.target, credentials=self.auth)
            await self.connect_rdp()
        except Exception as e:
            return

        await asyncio.sleep(int(5))
        if self.conn is not None and self.conn.desktop_buffer_has_data is True:
            buffer = self.conn.get_desktop_buffer(VIDEO_FORMAT.PIL)
<<<<<<< HEAD
            filename = os.path.expanduser('~/.cme/screenshots/{}_{}_{}.png'.format(self.hostname, self.host, datetime.now().strftime("%Y-%m-%d_%H%M%S")))
            buffer.save(filename, 'png')
            self.logger.highlight("Screenshot saved {}".format(filename))
=======
            filename = os.path.expanduser(
                f"~/.cme/screenshots/{self.hostname}_{self.host}_{datetime.now().strftime('%Y-%m-%d_%H%M%S')}.png"
            )
            buffer.save(filename, "png")
            self.logger.highlight(f"Screenshot saved {filename}")
>>>>>>> 3798682e

    def screenshot(self):
        asyncio.run(self.screen())

    async def nla_screen(self):
        # Otherwise it crash
        self.iosettings.supported_protocols = None
        self.auth = NTLMCredential(secret='', username='', domain='', stype=asyauthSecret.PASS)
        self.conn = RDPConnection(iosettings=self.iosettings, target=self.target, credentials=self.auth)
        await self.connect_rdp_old(self.url)
        await asyncio.sleep(int(self.args.screentime))

        if self.conn is not None and self.conn.desktop_buffer_has_data is True:
            buffer = self.conn.get_desktop_buffer(VIDEO_FORMAT.PIL)
<<<<<<< HEAD
            filename = os.path.expanduser('~/.cme/screenshots/{}_{}_{}.png'.format(self.hostname, self.host, datetime.now().strftime("%Y-%m-%d_%H%M%S")))
            buffer.save(filename, 'png')
            self.logger.highlight("NLA Screenshot saved {}".format(filename))
=======
            filename = os.path.expanduser(
                f"~/.cme/screenshots/{self.hostname}_{self.host}_{datetime.now().strftime('%Y-%m-%d_%H%M%S')}.png"
            )
            buffer.save(filename, "png")
            self.logger.highlight(f"NLA Screenshot saved {filename}")
>>>>>>> 3798682e

    def nla_screenshot(self):
        if not self.nla:
            asyncio.run(self.nla_screen())<|MERGE_RESOLUTION|>--- conflicted
+++ resolved
@@ -54,17 +54,11 @@
         width = int(width)
         self.iosettings.video_width = width
         self.iosettings.video_height = height
-<<<<<<< HEAD
-        self.iosettings.video_bpp_min = 15  # servers dont support 8 any more :/
-        self.iosettings.video_bpp_max = 32
-        self.iosettings.video_out_format = VIDEO_FORMAT.PNG  # PIL produces incorrect picture for some reason?! TODO: check bug
-=======
         # servers dont support 8 any more :/
         self.iosettings.video_bpp_min = 15
         self.iosettings.video_bpp_max = 32
         # PIL produces incorrect picture for some reason?! TODO: check bug
         self.iosettings.video_out_format = VIDEO_FORMAT.PNG  #
->>>>>>> 3798682e
         self.output_filename = None
         self.domain = None
         self.server_os = None
@@ -121,14 +115,7 @@
         if self.domain is None:
             self.logger.display(f"Probably old, doesn't not support HYBRID or HYBRID_EX (nla:{self.nla})")
         else:
-<<<<<<< HEAD
-            self.logger.info(u"{} (name:{}) (domain:{}) (nla:{})".format(self.server_os,
-                                                                         self.hostname,
-                                                                         self.domain,
-                                                                         self.nla))
-=======
             self.logger.display(f"{self.server_os} (name:{self.hostname}) (domain:{self.domain}) (nla:{self.nla})")
->>>>>>> 3798682e
         return True
 
     def create_conn_obj(self):
@@ -150,15 +137,9 @@
                     return False
                 if "Reason:" not in str(e):
                     info_domain = self.conn.get_extra_info()
-<<<<<<< HEAD
-                    self.domain = info_domain['dnsdomainname']
-                    self.hostname = info_domain['computername']
-                    self.server_os = info_domain['os_guess'] + " Build " + str(info_domain['os_build'])
-=======
                     self.domain = info_domain["dnsdomainname"]
                     self.hostname = info_domain["computername"]
                     self.server_os = info_domain["os_guess"] + " Build " + str(info_domain['os_build'])
->>>>>>> 3798682e
 
                     self.output_filename = os.path.expanduser(
                         f"~/.cme/logs/{self.hostname}_{self.host}_{datetime.now().strftime('%Y-%m-%d_%H%M%S')}"
@@ -253,14 +234,6 @@
             asyncio.run(self.connect_rdp())
 
             self.admin_privs = True
-<<<<<<< HEAD
-            self.logger.success(u'{}\\{}{} {}'.format(domain,
-                                                      username,
-                                                      # Show what was used between cleartext, nthash, aesKey and ccache
-                                                      " from ccache" if useCache
-                                                      else ":%s" % (kerb_pass if not self.config.get('CME', 'audit_mode') else self.config.get('CME', 'audit_mode')*8),
-                                                      highlight('({})'.format(self.config.get('CME', 'pwn3d_label')) if self.admin_privs else '')))
-=======
             self.logger.success(
                 u"{}\\{}{} {}".format(
                 domain,
@@ -269,7 +242,6 @@
                 " from ccache" if useCache else ":%s" % (kerb_pass if not self.config.get('CME', 'audit_mode') else self.config.get('CME', 'audit_mode')*8),
                 highlight(f'({self.config.get("CME", "pwn3d_label")})' if self.admin_privs else ''))
             )
->>>>>>> 3798682e
             if not self.args.local_auth:
                 add_user_bh(username, domain, self.logger, self.config)
             return True
@@ -280,20 +252,6 @@
                 for word in rdp_error_status.keys():
                     if word in str(e):
                         reason = rdp_error_status[word]
-<<<<<<< HEAD
-                self.logger.error(u'{}\\{}{} {}'.format(domain,
-                                                        username,
-                                                        # Show what was used between cleartext, nthash, aesKey and ccache
-                                                        " from ccache" if useCache
-                                                        else ":%s" % (kerb_pass if not self.config.get('CME', 'audit_mode') else self.config.get('CME', 'audit_mode')*8),
-                                                        '({})'.format(reason) if reason else str(e)),
-                                  color='magenta' if ((reason or "CredSSP" in str(e)) and reason != "KDC_ERR_C_PRINCIPAL_UNKNOWN") else 'red')
-            elif "Authentication failed!" in str(e):
-                self.logger.success(u'{}\\{}:{} {}'.format(domain,
-                                                           username,
-                                                           password,
-                                                           highlight('({})'.format(self.config.get('CME', 'pwn3d_label')) if self.admin_privs else '')))
-=======
                 self.logger.fail(
                     f"{domain}\\{username}{' from ccache' if useCache else ':%s' % (kerb_pass if not self.config.get('CME', 'audit_mode') else self.config.get('CME', 'audit_mode') * 8)} {f'({reason})' if reason else str(e)}",
                     color='magenta' if ((reason or "CredSSP" in str(e)) and reason != "KDC_ERR_C_PRINCIPAL_UNKNOWN") else 'red'
@@ -307,7 +265,6 @@
                         highlight(f'({self.config.get("CME", "pwn3d_label")})' if self.admin_privs else '')
                     )
                 )
->>>>>>> 3798682e
             elif "No such file" in str(e):
                 self.logger.fail(e)
             else:
@@ -317,20 +274,10 @@
                         reason = rdp_error_status[word]
                 if "cannot unpack non-iterable NoneType object" == str(e):
                     reason = "User valid but cannot connect"
-<<<<<<< HEAD
-                self.logger.error(u'{}\\{}{} {}'.format(domain,
-                                                        username,
-                                                        # Show what was used between cleartext, nthash, aesKey and ccache
-                                                        " from ccache" if useCache
-                                                        else ":%s" % (kerb_pass if not self.config.get('CME', 'audit_mode') else self.config.get('CME', 'audit_mode')*8),
-                                                        '({})'.format(reason) if reason else ''),
-                                  color='magenta' if ((reason or "CredSSP" in str(e)) and reason != "STATUS_LOGON_FAILURE") else 'red')
-=======
                 self.logger.fail(
                     f"{domain}\\{username}{' from ccache' if useCache else ':%s' % (kerb_pass if not self.config.get('CME', 'audit_mode') else self.config.get('CME', 'audit_mode') * 8)} {f'({reason})' if reason else ''}",
                     color='magenta' if ((reason or "CredSSP" in str(e)) and reason != "STATUS_LOGON_FAILURE") else 'red'
                 )
->>>>>>> 3798682e
             return False
 
     def plaintext_login(self, domain, username, password):
@@ -340,22 +287,6 @@
             asyncio.run(self.connect_rdp())
 
             self.admin_privs = True
-<<<<<<< HEAD
-            self.logger.success(u'{}\\{}:{} {}'.format(domain,
-                                                       username,
-                                                       password,
-                                                       highlight('({})'.format(self.config.get('CME', 'pwn3d_label')) if self.admin_privs else '')))
-            if not self.args.local_auth:
-                add_user_bh(username, domain, self.logger, self.config)
-            return True
-
-        except Exception as e:
-            if "Authentication failed!" in str(e):
-                self.logger.success(u'{}\\{}:{} {}'.format(domain,
-                                                           username,
-                                                           password,
-                                                           highlight('({})'.format(self.config.get('CME', 'pwn3d_label')) if self.admin_privs else '')))
-=======
             self.logger.success(
                 u"{}\\{}:{} {}".format(
                     domain,
@@ -366,8 +297,7 @@
             )
             if not self.args.local_auth:
                 add_user_bh(username, domain, self.logger, self.config)
-            if not self.args.continue_on_success:
-                return True
+            return True
         except Exception as e:
             if "Authentication failed!" in str(e):
                 self.logger.success(
@@ -378,7 +308,6 @@
                         highlight(f'({self.config.get("CME", "pwn3d_label")})' if self.admin_privs else '')
                     )
                 )
->>>>>>> 3798682e
             else:
                 reason = None
                 for word in rdp_error_status.keys():
@@ -386,18 +315,10 @@
                         reason = rdp_error_status[word]
                 if "cannot unpack non-iterable NoneType object" == str(e):
                     reason = "User valid but cannot connect"
-<<<<<<< HEAD
-                self.logger.error(u'{}\\{}:{} {}'.format(domain,
-                                                         username,
-                                                         password,
-                                                         '({})'.format(reason) if reason else ''),
-                                  color='magenta' if ((reason or "CredSSP" in str(e)) and reason != "STATUS_LOGON_FAILURE") else 'red')
-=======
                 self.logger.fail(
                     f"{domain}\\{username}:{password} {f'({reason})' if reason else ''}",
                     color='magenta' if ((reason or "CredSSP" in str(e)) and reason != "STATUS_LOGON_FAILURE") else 'red'
                 )
->>>>>>> 3798682e
             return False
 
     def hash_login(self, domain, username, ntlm_hash):
@@ -416,20 +337,8 @@
                 )
             )
             if not self.args.local_auth:
-<<<<<<< HEAD
-                add_user_bh(username, domain, self.logger, self.config)
+                add_user_bh(username, domain, self.logger, self.config)            
             return True
-
-        except Exception as e:
-            if "Authentication failed!" in str(e):
-                self.logger.success(u'{}\\{}:{} {}'.format(domain,
-                                                           username,
-                                                           ntlm_hash,
-                                                           highlight('({})'.format(self.config.get('CME', 'pwn3d_label')) if self.admin_privs else '')))
-=======
-                add_user_bh(username, domain, self.logger, self.config)            
-            if not self.args.continue_on_success:
-                return True
         except Exception as e:
             if "Authentication failed!" in str(e):
                 self.logger.success(
@@ -440,7 +349,6 @@
                         highlight(f'({self.config.get("CME", "pwn3d_label")})' if self.admin_privs else '')
                     )
                 )
->>>>>>> 3798682e
             else:
                 reason = None
                 for word in rdp_error_status.keys():
@@ -448,21 +356,11 @@
                         reason = rdp_error_status[word]
                 if "cannot unpack non-iterable NoneType object" == str(e):
                     reason = "User valid but cannot connect"
-<<<<<<< HEAD
-
-                self.logger.error(u'{}\\{}:{} {}'.format(domain,
-                                                         username,
-                                                         ntlm_hash,
-                                                         '({})'.format(reason) if reason else ''),
-                                  color='magenta' if ((reason or "CredSSP" in str(e)) and reason != "STATUS_LOGON_FAILURE") else 'red')
-
-=======
                 
                 self.logger.fail(
                     f"{domain}\\{username}:{ntlm_hash} {f'({reason})' if reason else ''}",
                     color='magenta' if ((reason or "CredSSP" in str(e)) and reason != "STATUS_LOGON_FAILURE") else 'red'
                 )
->>>>>>> 3798682e
             return False
 
     async def screen(self):
@@ -475,17 +373,11 @@
         await asyncio.sleep(int(5))
         if self.conn is not None and self.conn.desktop_buffer_has_data is True:
             buffer = self.conn.get_desktop_buffer(VIDEO_FORMAT.PIL)
-<<<<<<< HEAD
-            filename = os.path.expanduser('~/.cme/screenshots/{}_{}_{}.png'.format(self.hostname, self.host, datetime.now().strftime("%Y-%m-%d_%H%M%S")))
-            buffer.save(filename, 'png')
-            self.logger.highlight("Screenshot saved {}".format(filename))
-=======
             filename = os.path.expanduser(
                 f"~/.cme/screenshots/{self.hostname}_{self.host}_{datetime.now().strftime('%Y-%m-%d_%H%M%S')}.png"
             )
             buffer.save(filename, "png")
             self.logger.highlight(f"Screenshot saved {filename}")
->>>>>>> 3798682e
 
     def screenshot(self):
         asyncio.run(self.screen())
@@ -500,17 +392,11 @@
 
         if self.conn is not None and self.conn.desktop_buffer_has_data is True:
             buffer = self.conn.get_desktop_buffer(VIDEO_FORMAT.PIL)
-<<<<<<< HEAD
-            filename = os.path.expanduser('~/.cme/screenshots/{}_{}_{}.png'.format(self.hostname, self.host, datetime.now().strftime("%Y-%m-%d_%H%M%S")))
-            buffer.save(filename, 'png')
-            self.logger.highlight("NLA Screenshot saved {}".format(filename))
-=======
             filename = os.path.expanduser(
                 f"~/.cme/screenshots/{self.hostname}_{self.host}_{datetime.now().strftime('%Y-%m-%d_%H%M%S')}.png"
             )
             buffer.save(filename, "png")
             self.logger.highlight(f"NLA Screenshot saved {filename}")
->>>>>>> 3798682e
 
     def nla_screenshot(self):
         if not self.nla:
