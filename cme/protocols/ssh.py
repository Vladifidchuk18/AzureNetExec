--- conflicted
+++ resolved
@@ -89,12 +89,6 @@
                 )
 
             self.check_if_admin()
-<<<<<<< HEAD
-            self.logger.success(u'{}:{} {}'.format(username,
-                                                   password if not self.config.get('CME', 'audit_mode') else self.config.get('CME', 'audit_mode')*8,
-                                                   highlight('({})'.format(self.config.get('CME', 'pwn3d_label')) if self.admin_privs else '')))
-            return True
-=======
             self.logger.success(
                 u"{}:{} {}".format(
                     username,
@@ -102,9 +96,7 @@
                     highlight(f'({self.config.get("CME", "pwn3d_label")})' if self.admin_privs else '')
                 )
             )
-            if not self.args.continue_on_success:
-                return True
->>>>>>> 3798682e
+            return True
         except Exception as e:
             self.logger.fail(
                 f"{username}:{password if not self.config.get('CME', 'audit_mode') else self.config.get('CME', 'audit_mode') * 8} {e}"
