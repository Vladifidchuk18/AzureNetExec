--- conflicted
+++ resolved
@@ -30,73 +30,6 @@
 
         connection.__init__(self, args, db, host)
 
-<<<<<<< HEAD
-=======
-    @staticmethod
-    def proto_args(parser, std_parser, module_parser):
-        winrm_parser = parser.add_parser('winrm', help="own stuff using WINRM", parents=[std_parser, module_parser])
-        winrm_parser.add_argument("-H", '--hash', metavar="HASH", dest='hash', nargs='+', default=[], help='NTLM hash(es) or file(s) containing NTLM hashes')
-        winrm_parser.add_argument("--port", type=int, default=0, help="Custom WinRM port")
-        winrm_parser.add_argument("--ssl", action="store_true", help="Connect to SSL Enabled WINRM")
-        winrm_parser.add_argument(
-            "--ignore-ssl-cert",
-            action="store_true",
-            help="Ignore Certificate Verification",
-        )
-        winrm_parser.add_argument(
-            "--laps",
-            dest="laps",
-            metavar="LAPS",
-            type=str,
-            help="LAPS authentification",
-            nargs="?",
-            const="administrator",
-        )
-        winrm_parser.add_argument(
-            "--http-timeout",
-            dest="http_timeout",
-            type=int,
-            default=10,
-            help="HTTP timeout for WinRM connections",
-        )
-        dgroup = winrm_parser.add_mutually_exclusive_group()
-        dgroup.add_argument(
-            "-d",
-            metavar="DOMAIN",
-            dest="domain",
-            type=str,
-            default=None,
-            help="domain to authenticate to",
-        )
-        dgroup.add_argument(
-            "--local-auth",
-            action="store_true",
-            help="authenticate locally to each target",
-        )
-
-        cgroup = winrm_parser.add_argument_group("Credential Gathering", "Options for gathering credentials")
-        cegroup = cgroup.add_mutually_exclusive_group()
-        cegroup.add_argument("--sam", action="store_true", help="dump SAM hashes from target systems")
-        cegroup.add_argument("--lsa", action="store_true", help="dump LSA secrets from target systems")
-
-        cgroup = winrm_parser.add_argument_group("Command Execution", "Options for executing commands")
-        cgroup.add_argument("--no-output", action="store_true", help="do not retrieve command output")
-        cgroup.add_argument(
-            "-x",
-            metavar="COMMAND",
-            dest="execute",
-            help="execute the specified command",
-        )
-        cgroup.add_argument(
-            "-X",
-            metavar="PS_COMMAND",
-            dest="ps_execute",
-            help="execute the specified PowerShell command",
-        )
-
-        return parser
-
->>>>>>> 57a0df70
     def proto_logger(self):
         self.logger = CMEAdapter(
             extra={
