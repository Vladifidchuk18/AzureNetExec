#!/usr/bin/env python3
# -*- coding: utf-8 -*-

import asyncio
import os
from datetime import datetime

from aardwolf.commons.target import RDPTarget

from cme.connection import *
from cme.helpers.logger import highlight
from cme.logger import CMEAdapter
from aardwolf.vncconnection import VNCConnection
from aardwolf.commons.iosettings import RDPIOSettings
from aardwolf.commons.queuedata.constants import VIDEO_FORMAT
from asyauth.common.credentials import UniCredential
from asyauth.common.constants import asyauthSecret, asyauthProtocol


class vnc(connection):
    def __init__(self, args, db, host):
        self.iosettings = RDPIOSettings()
        self.iosettings.channels = []
        self.iosettings.video_out_format = VIDEO_FORMAT.RAW
        self.iosettings.clipboard_use_pyperclip = False
        self.url = None
        self.target = None
        self.credential = None
        connection.__init__(self, args, db, host)

    @staticmethod
    def proto_args(parser, std_parser, module_parser):
        vnc_parser = parser.add_parser("vnc", help="own stuff using VNC", parents=[std_parser, module_parser])
        vnc_parser.add_argument("--no-bruteforce", action='store_true', help="No spray when using file for username and password (user1 => password1, user2 => password2")
        vnc_parser.add_argument("--continue-on-success", action="store_true", help="continues authentication attempts even after successes")
        vnc_parser.add_argument("--port", type=int, default=5900, help="Custom VNC port")
        vnc_parser.add_argument("--vnc-sleep", type=int, default=5, help="VNC Sleep on socket connection to avoid rate limit")

        egroup = vnc_parser.add_argument_group("Screenshot", "VNC Server")
        egroup.add_argument("--screenshot", action="store_true", help="Screenshot VNC if connection success")
        egroup.add_argument("--screentime", type=int, default=5, help="Time to wait for desktop image")

        return parser

    def proto_flow(self):
        self.proto_logger()
        if self.create_conn_obj():
            self.print_host_info()
            if self.login():
                if hasattr(self.args, "module") and self.args.module:
                    self.call_modules()
                else:
                    self.call_cmd_args()

    def proto_logger(self):
        self.logger = CMEAdapter(
            extra={
                "protocol": "VNC",
                "host": self.host,
                "port": self.args.port,
                "hostname": self.hostname
            }
        )

    def print_host_info(self):
        self.logger.display(f"VNC connecting to {self.hostname}")

    def create_conn_obj(self):
        try:
            self.target = RDPTarget(ip=self.host, port=self.args.port)
            credential = UniCredential(protocol=asyauthProtocol.PLAIN, stype=asyauthSecret.NONE)
            self.conn = VNCConnection(target=self.target, credentials=credential, iosettings=self.iosettings)
            asyncio.run(self.connect_vnc(True))
        except Exception as e:
            self.logger.debug(str(e))
            if "Server supports:" not in str(e):
                return False
        return True

    async def connect_vnc(self, discover=False):
        _, err = await self.conn.connect()
        if err is not None:
            if not discover:
                await asyncio.sleep(self.args.vnc_sleep)
            raise err
        return True

    def plaintext_login(self, username, password):
        try:
            stype = asyauthSecret.PASS
            if password == "":
                stype = asyauthSecret.NONE
            self.credential = UniCredential(secret=password, protocol=asyauthProtocol.PLAIN, stype=stype)
            self.conn = VNCConnection(target=self.target, credentials=self.credential, iosettings=self.iosettings)
            asyncio.run(self.connect_vnc())

            self.admin_privs = True
<<<<<<< HEAD
            self.logger.success(u'{} {}'.format(password,
                                                    highlight('({})'.format(self.config.get('CME', 'pwn3d_label')) if self.admin_privs else '')))
            return True
=======
            self.logger.success(
                u"{} {}".format(
                    password,
                    highlight(f"({self.config.get('CME', 'pwn3d_label')})" if self.admin_privs else '')
                )
            )
            if not self.args.continue_on_success:
                return True
>>>>>>> 3798682e

        except Exception as e:
            self.logger.debug(str(e))
            if "Server supports: 1" in str(e):
                self.logger.success(
                    u"{} {}".format(
                        "No password seems to be accepted by the server",
                        highlight(f"({self.config.get('CME', 'pwn3d_label')})" if self.admin_privs else '')))
            else:
                self.logger.fail(f"{password} {'Authentication failed'}")
            return False

    async def screen(self):
        self.conn = VNCConnection(target=self.target, credentials=self.credential, iosettings=self.iosettings)
        await self.connect_vnc()
        await asyncio.sleep(int(self.args.screentime))
        if self.conn is not None and self.conn.desktop_buffer_has_data is True:
            buffer = self.conn.get_desktop_buffer(VIDEO_FORMAT.PIL)
            filename = os.path.expanduser(
                f"~/.cme/screenshots/{self.hostname}_{self.host}_{datetime.now().strftime('%Y-%m-%d_%H%M%S')}.png"
            )
            buffer.save(filename, "png")
            self.logger.highlight(f"Screenshot saved {filename}")

    def screenshot(self):
        asyncio.run(self.screen())<|MERGE_RESOLUTION|>--- conflicted
+++ resolved
@@ -95,20 +95,13 @@
             asyncio.run(self.connect_vnc())
 
             self.admin_privs = True
-<<<<<<< HEAD
-            self.logger.success(u'{} {}'.format(password,
-                                                    highlight('({})'.format(self.config.get('CME', 'pwn3d_label')) if self.admin_privs else '')))
-            return True
-=======
             self.logger.success(
                 u"{} {}".format(
                     password,
                     highlight(f"({self.config.get('CME', 'pwn3d_label')})" if self.admin_privs else '')
                 )
             )
-            if not self.args.continue_on_success:
-                return True
->>>>>>> 3798682e
+            return True
 
         except Exception as e:
             self.logger.debug(str(e))
