#!/usr/bin/env python3
# -*- coding: utf-8 -*-

import cmd
import sqlite3
import sys
import os
import requests
from time import sleep
from terminaltables import AsciiTable
import configparser
from cme.loaders.protocol_loader import protocol_loader
from requests import ConnectionError
import csv

# The following disables the InsecureRequests warning and the 'Starting new HTTPS connection' log message
from requests.packages.urllib3.exceptions import InsecureRequestWarning
requests.packages.urllib3.disable_warnings(InsecureRequestWarning)


class UserExitedProto(Exception):
    pass


class DatabaseNavigator(cmd.Cmd):

    def __init__(self, main_menu, database, proto):
        cmd.Cmd.__init__(self)

        self.main_menu = main_menu
        self.config = main_menu.config
        self.proto = proto
        self.db = database
        self.prompt = 'cmedb ({})({}) > '.format(main_menu.workspace, proto)

    def do_back(self, line):
        raise UserExitedProto

    def do_exit(self, line):
        sys.exit(0)

    def print_table(self, data, title=None):
        print("")
        table = AsciiTable(data)
        if title:
            table.title = title
        print(table.table)
        print("")

    def do_export(self, line):
        if not line:
            print("[-] not enough arguments")
            return

        line = line.split()

        # Need to use if/elif/else to keep compatibility with py3.8/3.9
        # Reference DB Function cme/protocols/smb/database.py
        # Users
        if line[0].lower() == 'creds':
            if len(line) < 3:
                print("[-] invalid arguments, export creds <simple/detailed> <filename>")
                return
            
            filename = line[2]
            creds = self.db.get_credentials()
            csv_header = ["id","domain","username","password","credtype","pillaged_from"]
            
            if line[1].lower() == "simple":
                self.write_csv(filename,csv_header,creds)
                
            elif line[1].lower() == "detailed":
                formattedCreds = []
               
                for cred in creds:
                    entry = []
                    
                    entry.append(cred[0]) # ID
                    entry.append(cred[1]) # Domain
                    entry.append(cred[2]) # Username
                    entry.append(cred[3]) # Password/Hash
                    entry.append(cred[4]) # Cred Type
                    
                    
                    if cred[5] == None:
                        entry.append("")
                    else:
                        entry.append(self.db.get_computers(cred[5])[0][2])
                    formattedCreds.append(entry)
                self.write_csv(filename,csv_header,formattedCreds)
            print('[+] creds exported')

        #Hosts
        elif line[0].lower() == 'hosts':
            if len(line) < 3:
                print("[-] invalid arguments, export hosts <simple/detailed> <filename>")
                return
            hosts = self.db.get_computers()
            csv_header = ["id","ip","hostname","domain","os","dc","smbv1","signing"]
            filename = line[2]
            
            if line[1].lower() == 'simple':
                self.write_csv(filename,csv_header,hosts)
            
            #TODO, maybe add more detail like who is an admin on it, shares discovered, ect
            elif line[1].lower() == 'detailed':
                self.write_csv(filename,csv_header,hosts)
            
            
            print('[+] hosts exported')

        #Shares
        elif line[0].lower() == 'shares':
            if len(line) < 3:
                print("[-] invalid arguments, export shares <simple|detailed> <filename>")
                return
            
            shares = self.db.get_shares()
            csv_header = ["id","computer","userid","name","remark","read","write"]
            filename = line[2]
            
            if line[1].lower() == 'simple':
<<<<<<< HEAD
                self.write_csv(filename,csv_header,shares)
                
                
                print('[+] shares exported')  
                    
            elif line[1].lower() == 'detailed': #Detailed view gets hostsname, and usernames, and true false statement
                formattedShares = []
                for share in shares:
                    entry = []
                    #shareID
                    entry.append(share[0])
                    
                    #computer
                    entry.append(self.db.get_computers(share[1])[0][2])
                    
                    #userID
                    user = self.db.get_users(share[2])[0]
                    entry.append(f"{user[1]}\{user[2]}")
                    
                    #name
                    entry.append(share[3])
                    
                    #remark
                    entry.append(share[4])
                    
                    #read
                    entry.append(bool(share[5]))
                    
                    #write
                    entry.append(bool(share[6]))
                    
                    formattedShares.append(entry)
                
                self.write_csv(filename,csv_header,formattedShares)
=======
                shares = self.db.get_shares()
                with open(os.path.expanduser(line[2]), 'w') as export_file:
                    shareCSV = csv.writer(export_file, delimiter=";", quoting=csv.QUOTE_ALL, lineterminator='\n')
                    csv_header = ["id","computer","userid","name","remark","read","write"]
                    shareCSV.writerow(csv_header)                  
                    #id|computerid|userid|name|remark|read|write
                    for share in shares:
                        shareid,hostname,userid,sharename,shareremark,read,write = share
                        shareCSV.writerow([shareid,hostname,userid,sharename,shareremark,read,write])
                    print('[+] shares exported')  
                    
            elif line[1].lower() == 'detailed': #Detailed view gets hostsname, and usernames, and true false statement
                shares = self.db.get_shares()
                #id|computerid|userid|name|remark|read|write
                with open(os.path.expanduser(line[2]), 'w') as export_file:
                    shareCSV = csv.writer(export_file, delimiter=";", quoting=csv.QUOTE_ALL, lineterminator='\n')
                    csv_header = ["id","computer","userid","name","remark","read","write"]
                    shareCSV.writerow(csv_header)
                    for share in shares:
                        shareid,hostname,userid,sharename,shareremark,read,write = share
>>>>>>> 105ad979

                        #Format is domain\user
                        #prettyuser = f"{self.db.get_users(userid)[0][1]}\{self.db.get_users(userid)[0][2]}"

<<<<<<< HEAD
                        #Format is hostname
                        #prettyhost = f"{}"

                        
                print('[+] shares exported')
            
        #Local Admin
        elif line[0].lower() == 'local_admins':
            if len(line) < 3:
                print("[-] invalid arguments, export local_admins <simple|detailed> <filename>")
=======
                        # #Format is hostname
                        # prettyhost = f"{self.db.get_computers(hostid)[0][2]}"

                        shareCSV.writerow([shareid,hostname,prettyuser,sharename,shareremark,bool(read),bool(write)])
                    print('[+] shares exported')

            else:
                print("[-] invalid arguments, export shares <simple|detailed> <filename>")
>>>>>>> 105ad979
                return

            # These Values don't change between simple and detailed
            local_admins = self.db.get_admin_relations()
            csv_header = ["id","userid","computer"]
            filename = line[2]
            
            if line[1].lower() == 'simple':
                self.write_csv(filename,csv_header,local_admins)
            
            elif line[1].lower() == 'detailed':
                
                formattedLocalAdmins = []
                
                for entry in local_admins:
                    formattedEntry = [] # Can't modify a tuple which is what self.db.get_admin_relations() returns.
                    
                    #Entry ID
                    formattedEntry.append(entry[0])
                    
                    #DOMAIN/Username
                    user = self.db.get_users(filterTerm=entry[1])[0]
                    formattedEntry.append(f"{user[1]}/{user[2]}")
                    
                    #Hostname
                    formattedEntry.append(self.db.get_computers(filterTerm=entry[2])[0][2]) 
                    
                    
                    formattedLocalAdmins.append(formattedEntry)
                    
                self.write_csv(filename,csv_header,formattedLocalAdmins)
                print('[+] Local Admins exported')
                     
        else:
            print('[-] invalid argument, specify creds, hosts, local_admins or shares')
            
    def write_csv(self,filename,headers,entries):
        """
        Writes a CSV file with the provided parameters.
        """
        with open(os.path.expanduser(filename), 'w') as export_file:
            csvFile = csv.writer(export_file,delimiter=";", quoting=csv.QUOTE_ALL, lineterminator='\n')
            csvFile.writerow(headers)
            for entry in entries:
                csvFile.writerow(entry)
        
    def do_import(self, line):
        if not line:
            return

        if line == 'empire':
            headers = {'Content-Type': 'application/json'}

            # Pull the username and password from the config file
            payload = {'username': self.config.get('Empire', 'username'),
                       'password': self.config.get('Empire', 'password')}

            # Pull the host and port from the config file
            base_url = 'https://{}:{}'.format(self.config.get('Empire', 'api_host'), self.config.get('Empire', 'api_port'))

            try:
                r = requests.post(base_url + '/api/admin/login', json=payload, headers=headers, verify=False)
                if r.status_code == 200:
                    token = r.json()['token']

                    url_params = {'token': token}
                    r = requests.get(base_url + '/api/creds', headers=headers, params=url_params, verify=False)
                    creds = r.json()

                    for cred in creds['creds']:
                        if cred['credtype'] == 'token' or cred['credtype'] == 'krbtgt' or cred['username'].endswith('$'):
                            continue

                        self.db.add_credential(cred['credtype'], cred['domain'], cred['username'], cred['password'])

                    print("[+] Empire credential import successful")
                else:
                    print("[-] Error authenticating to Empire's RESTful API server!")

            except ConnectionError as e:
                print("[-] Unable to connect to Empire's RESTful API server: {}".format(e))

    def complete_import(self, text, line, begidx, endidx):
        "Tab-complete 'import' commands."

        commands = ["empire", "metasploit"]

        mline = line.partition(' ')[2]
        offs = len(mline) - len(text)
        return [s[offs:] for s in commands if s.startswith(mline)]

    def complete_export(self, text, line, begidx, endidx):
        "Tab-complete 'creds' commands."

        commands = ["creds", "plaintext", "hashes"]

        mline = line.partition(' ')[2]
        offs = len(mline) - len(text)
        return [s[offs:] for s in commands if s.startswith(mline)]


class CMEDBMenu(cmd.Cmd):

    def __init__(self, config_path):
        cmd.Cmd.__init__(self)

        self.config_path = config_path

        try:
            self.config = configparser.ConfigParser()
            self.config.read(self.config_path)
        except Exception as e:
            print("[-] Error reading cme.conf: {}".format(e))
            sys.exit(1)

        self.workspace_dir = os.path.expanduser('~/.cme/workspaces')
        self.conn = None
        self.p_loader = protocol_loader()
        self.protocols = self.p_loader.get_protocols()

        self.workspace = self.config.get('CME', 'workspace')
        self.do_workspace(self.workspace)

        self.db = self.config.get('CME', 'last_used_db')
        if self.db:
            self.do_proto(self.db)

    def open_proto_db(self, db_path):
        # Set the database connection to autocommit w/ isolation level
        self.conn = sqlite3.connect(db_path, check_same_thread=False)
        self.conn.text_factory = str
        self.conn.isolation_level = None

    def write_configfile(self):
        with open(self.config_path, 'w') as configfile:
            self.config.write(configfile)

    def do_proto(self, proto):
        if not proto:
            return

        proto_db_path = os.path.join(self.workspace_dir, self.workspace, proto + '.db')
        if os.path.exists(proto_db_path):
            self.open_proto_db(proto_db_path)
            db_nav_object = self.p_loader.load_protocol(self.protocols[proto]['nvpath'])
            db_object = self.p_loader.load_protocol(self.protocols[proto]['dbpath'])
            self.config.set('CME', 'last_used_db', proto)
            self.write_configfile()

            try:
                proto_menu = getattr(db_nav_object, 'navigator')(self, getattr(db_object, 'database')(self.conn), proto)
                proto_menu.cmdloop()
            except UserExitedProto:
                pass

    def do_workspace(self, line):
        if not line:
            return

        line = line.strip()

        if line.split()[0] == 'create':
            new_workspace = line.split()[1].strip()

            print("[*] Creating workspace '{}'".format(new_workspace))
            os.mkdir(os.path.join(self.workspace_dir, new_workspace))

            for protocol in self.protocols.keys():
                try:
                    protocol_object = self.p_loader.load_protocol(self.protocols[protocol]['dbpath'])
                except KeyError:
                    continue

                proto_db_path = os.path.join(self.workspace_dir, new_workspace, protocol + '.db')

                if not os.path.exists(proto_db_path):
                    print('[*] Initializing {} protocol database'.format(protocol.upper()))
                    conn = sqlite3.connect(proto_db_path)
                    c = conn.cursor()

                    # try to prevent some of the weird sqlite I/O errors
                    c.execute('PRAGMA journal_mode = OFF')
                    c.execute('PRAGMA foreign_keys = 1')

                    getattr(protocol_object, 'database').db_schema(c)

                    # commit the changes and close everything off
                    conn.commit()
                    conn.close()

            self.do_workspace(new_workspace)

        elif os.path.exists(os.path.join(self.workspace_dir, line)):
            self.config.set('CME', 'workspace', line)
            self.write_configfile()

            self.workspace = line
            self.prompt = 'cmedb ({}) > '.format(line)

    def do_exit(self, line):
        sys.exit(0)


def main():
    config_path = os.path.expanduser('~/.cme/cme.conf')

    if not os.path.exists(config_path):
        print("[-] Unable to find config file")
        sys.exit(1)

    try:
        cmedbnav = CMEDBMenu(config_path)
        cmedbnav.cmdloop()
    except KeyboardInterrupt:
        pass<|MERGE_RESOLUTION|>--- conflicted
+++ resolved
@@ -120,7 +120,7 @@
             filename = line[2]
             
             if line[1].lower() == 'simple':
-<<<<<<< HEAD
+
                 self.write_csv(filename,csv_header,shares)
                 
                 
@@ -155,33 +155,12 @@
                     formattedShares.append(entry)
                 
                 self.write_csv(filename,csv_header,formattedShares)
-=======
-                shares = self.db.get_shares()
-                with open(os.path.expanduser(line[2]), 'w') as export_file:
-                    shareCSV = csv.writer(export_file, delimiter=";", quoting=csv.QUOTE_ALL, lineterminator='\n')
-                    csv_header = ["id","computer","userid","name","remark","read","write"]
-                    shareCSV.writerow(csv_header)                  
-                    #id|computerid|userid|name|remark|read|write
-                    for share in shares:
-                        shareid,hostname,userid,sharename,shareremark,read,write = share
-                        shareCSV.writerow([shareid,hostname,userid,sharename,shareremark,read,write])
-                    print('[+] shares exported')  
-                    
-            elif line[1].lower() == 'detailed': #Detailed view gets hostsname, and usernames, and true false statement
-                shares = self.db.get_shares()
-                #id|computerid|userid|name|remark|read|write
-                with open(os.path.expanduser(line[2]), 'w') as export_file:
-                    shareCSV = csv.writer(export_file, delimiter=";", quoting=csv.QUOTE_ALL, lineterminator='\n')
-                    csv_header = ["id","computer","userid","name","remark","read","write"]
-                    shareCSV.writerow(csv_header)
-                    for share in shares:
-                        shareid,hostname,userid,sharename,shareremark,read,write = share
->>>>>>> 105ad979
+
 
                         #Format is domain\user
                         #prettyuser = f"{self.db.get_users(userid)[0][1]}\{self.db.get_users(userid)[0][2]}"
 
-<<<<<<< HEAD
+
                         #Format is hostname
                         #prettyhost = f"{}"
 
@@ -192,16 +171,7 @@
         elif line[0].lower() == 'local_admins':
             if len(line) < 3:
                 print("[-] invalid arguments, export local_admins <simple|detailed> <filename>")
-=======
-                        # #Format is hostname
-                        # prettyhost = f"{self.db.get_computers(hostid)[0][2]}"
-
-                        shareCSV.writerow([shareid,hostname,prettyuser,sharename,shareremark,bool(read),bool(write)])
-                    print('[+] shares exported')
-
-            else:
-                print("[-] invalid arguments, export shares <simple|detailed> <filename>")
->>>>>>> 105ad979
+
                 return
 
             # These Values don't change between simple and detailed
