#!/usr/bin/env python3
# -*- coding: utf-8 -*-
import concurrent.futures

import sqlalchemy

from cme.logger import CMEAdapter
from cme.helpers.logger import highlight
from cme.helpers.misc import identify_target_file
from cme.parsers.ip import parse_targets
from cme.parsers.nmap import parse_nmap_xml
from cme.parsers.nessus import parse_nessus_file
from cme.cli import gen_cli_args
from cme.loaders.protocolloader import ProtocolLoader
from cme.loaders.moduleloader import ModuleLoader
from cme.servers.http import CMEServer
from cme.first_run import first_run_setup
from cme.context import Context
from cme.paths import CME_PATH
from cme.console import cme_console
from cme.logger import cme_logger
from concurrent.futures import ThreadPoolExecutor
from pprint import pformat
import asyncio
import configparser
import cme.helpers.powershell as powershell
import cme
import shutil
import webbrowser
import random
import os
import sys
import logging
from sqlalchemy.orm import declarative_base
from sqlalchemy.exc import SAWarning
import warnings
from rich.progress import Progress

Base = declarative_base()

# setup_logger()
# logger = CMEAdapter()

try:
    import librlers
except:
    print("Incompatible python version, try with another python version or another binary 3.8 / 3.9 / 3.10 / 3.11 that match your python version (python -V)")
    sys.exit()
# if there is an issue with SQLAlchemy and a connection cannot be cleaned up properly it spews out annoying warnings
warnings.filterwarnings("ignore", category=SAWarning)


def create_db_engine(db_path):
    db_engine = sqlalchemy.create_engine(
        f"sqlite:///{db_path}",
        isolation_level="AUTOCOMMIT",
        future=True
    )
    return db_engine


async def start_run(protocol_obj, args, db, targets):
    with Progress(console=cme_console) as progress:
        cme_logger.debug(f"Creating ThreadPoolExecutor")
        with ThreadPoolExecutor(max_workers=args.threads + 1) as executor:
            current = 0
            total = len(targets)
            tasks = progress.add_task(f"[green]Running CME against {total} targets", total=total)
            cme_logger.debug(f"Creating thread for {protocol_obj}")
            futures = [executor.submit(protocol_obj, args, db, target) for target in targets]
            for future in concurrent.futures.as_completed(futures):
                current += 1
                progress.update(tasks, completed=current)


def main():
    # logging.getLogger('asyncio').setLevel(logging.CRITICAL)
    # logging.getLogger('aiosqlite').setLevel(logging.CRITICAL)
    # logging.getLogger('pypsrp').setLevel(logging.CRITICAL)
    # logging.getLogger('spnego').setLevel(logging.CRITICAL)
    # logging.getLogger('sqlalchemy.pool.impl.NullPool').setLevel(logging.CRITICAL)
    args = gen_cli_args()

    if args.verbose:
        # setup_debug_logger()
        cme_logger.logger.setLevel(logging.INFO)
    elif args.debug:
        cme_logger.logger.setLevel(logging.DEBUG)
    else:
        cme_logger.logger.setLevel(logging.ERROR)

    cme_logger.debug(f"Passed args: {args}")

    cme_logger.debug("Starting CME")
    first_run_setup(cme_logger)
    cme_logger.debug(f"First run setup completed")

    if args.darrell:
        links = open(os.path.join(os.path.dirname(cme.__file__), 'data', 'videos_for_darrell.harambe')).read().splitlines()
        try:
            webbrowser.open(random.choice(links))
        except:
            sys.exit(1)

    config = configparser.ConfigParser()
    config.read(os.path.join(CME_PATH, 'cme.conf'))

    module = None
    module_server = None
    targets = []
    server_port_dict = {'http': 80, 'https': 443, 'smb': 445}
    current_workspace = config.get('CME', 'workspace')

    # actual jitter performed in connection
    if args.jitter:
        if '-' in args.jitter:
            start, end = args.jitter.split('-')
            args.jitter = (int(start), int(end))
        else:
            args.jitter = (0, int(args.jitter))

    if hasattr(args, 'cred_id') and args.cred_id:
        for cred_id in args.cred_id:
            if '-' in str(cred_id):
                start_id, end_id = cred_id.split('-')
                try:
                    for n in range(int(start_id), int(end_id) + 1):
                        args.cred_id.append(n)
                    args.cred_id.remove(cred_id)
                except Exception as e:
                    cme_logger.error('Error parsing database credential id: {}'.format(e))
                    sys.exit(1)

    if hasattr(args, 'target') and args.target:
        for target in args.target:
            if os.path.exists(target):
                target_file_type = identify_target_file(target)
                if target_file_type == 'nmap':
                    targets.extend(parse_nmap_xml(target, args.protocol))
                elif target_file_type == 'nessus':
                    targets.extend(parse_nessus_file(target, args.protocol))
                else:
                    with open(target, 'r') as target_file:
                        for target_entry in target_file:
                            targets.extend(parse_targets(target_entry.strip()))
            else:
                targets.extend(parse_targets(target))

    # The following is a quick hack for the powershell obfuscation functionality, I know this is yucky
    if hasattr(args, 'clear_obfscripts') and args.clear_obfscripts:
        shutil.rmtree(os.path.expanduser('~/.cme/obfuscated_scripts/'))
        os.mkdir(os.path.expanduser('~/.cme/obfuscated_scripts/'))
        cme_logger.success('Cleared cached obfuscated PowerShell scripts')

    if hasattr(args, 'obfs') and args.obfs:
        powershell.obfuscate_ps_scripts = True

    cme_logger.debug(f"Protocol: {args.protocol}")
    p_loader = ProtocolLoader()
    protocol_path = p_loader.get_protocols()[args.protocol]['path']
    cme_logger.debug(f"Protocol Path: {protocol_path}")
    protocol_db_path = p_loader.get_protocols()[args.protocol]['dbpath']
    cme_logger.debug(f"Protocol DB Path: {protocol_db_path}")

    protocol_object = getattr(p_loader.load_protocol(protocol_path), args.protocol)
    cme_logger.debug(f"Protocol Object: {protocol_object}")
    protocol_db_object = getattr(p_loader.load_protocol(protocol_db_path), 'database')
    cme_logger.debug(f"Protocol DB Object: {protocol_db_object}")

    db_path = os.path.join(CME_PATH, 'workspaces', current_workspace, args.protocol + '.db')
    cme_logger.debug(f"DB Path: {db_path}")

    db_engine = create_db_engine(db_path)

    db = protocol_db_object(db_engine)

    setattr(protocol_object, 'config', config)

    if hasattr(args, 'module'):
        loader = ModuleLoader(args, db, cme_logger)
        modules = loader.get_modules()

        if args.list_modules:
            for name, props in sorted(modules.items()):
                cme_logger.display('{:<25} {}'.format(name, props['description']))
            sys.exit(0)
        elif args.module and args.show_module_options:
<<<<<<< HEAD
            cme_logger.display(f"{args.module[0]} module options:\n{modules[args.module[0]]['options']}")
=======
            for module in args.module:
                logger.info(f"{module} module options:\n{modules[module]['options']}")
>>>>>>> 1af57804
            sys.exit(0)
        elif args.module:
            cme_logger.debug(f"Modules to be Loaded: {args.module}, {type(args.module)}")
            for m in map(str.lower, args.module):
                if m not in modules:
                    cme_logger.error(f"Module not found: {m}")
                    exit(1)

                cme_logger.debug(f"Loading module {m} at path {modules[m]['path']}")
                module = loader.init_module(modules[m]['path'])

                if not module.opsec_safe:
                    ans = input(
                        highlight('[!] Module is not opsec safe, are you sure you want to run this? [Y/n] ', 'red'))
                    if ans.lower() not in ['y', 'yes', '']:
                        sys.exit(1)

                if not module.multiple_hosts and len(targets) > 1:
                    ans = input(highlight("[!] Running this module on multiple hosts doesn't really make any sense, are you sure you want to continue? [Y/n] ", 'red'))
                    if ans.lower() not in ['y', 'yes', '']:
                        sys.exit(1)

                if hasattr(module, 'on_request') or hasattr(module, 'has_response'):
                    if hasattr(module, 'required_server'):
                        args.server = module.required_server

                    if not args.server_port:
                        args.server_port = server_port_dict[args.server]

                    # loading a module server multiple times will obviously fail
                    try:
                        context = Context(db, cme_logger, args)
                        module_server = CMEServer(module, context, cme_logger, args.server_host, args.server_port, args.server)
                        module_server.start()
                        protocol_object.server = module_server.server
                    except Exception as e:
                        cme_logger.error(f"Error loading module server for {module}: {e}")

                cme_logger.debug(f"proto_object: {protocol_object}, type: {type(protocol_object)}")
                cme_logger.debug(f"proto object dir: {dir(protocol_object)}")
                # get currently set modules, otherwise default to empty list
                current_modules = getattr(protocol_object, 'module', [])
                current_modules.append(module)
                setattr(protocol_object, 'module', current_modules)
                cme_logger.debug(f"proto object module after adding: {protocol_object.module}")

    if hasattr(args, 'ntds') and args.ntds and not args.userntds:
        ans = input(highlight('[!] Dumping the ntds can crash the DC on Windows Server 2019. Use the option --user <user> to dump a specific user safely or the module -M ntdsutil [Y/n] ', 'red'))
        if ans.lower() not in ['y', 'yes', '']:
            sys.exit(1)

    try:
        asyncio.run(
            start_run(protocol_object, args, db, targets)
        )
    except KeyboardInterrupt:
        cme_logger.debug("Got keyboard interrupt")
    finally:
        if module_server:
            module_server.shutdown()
        db_engine.dispose()


if __name__ == '__main__':
    main()<|MERGE_RESOLUTION|>--- conflicted
+++ resolved
@@ -185,12 +185,8 @@
                 cme_logger.display('{:<25} {}'.format(name, props['description']))
             sys.exit(0)
         elif args.module and args.show_module_options:
-<<<<<<< HEAD
-            cme_logger.display(f"{args.module[0]} module options:\n{modules[args.module[0]]['options']}")
-=======
             for module in args.module:
                 logger.info(f"{module} module options:\n{modules[module]['options']}")
->>>>>>> 1af57804
             sys.exit(0)
         elif args.module:
             cme_logger.debug(f"Modules to be Loaded: {args.module}, {type(args.module)}")
