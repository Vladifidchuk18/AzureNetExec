--- conflicted
+++ resolved
@@ -1,204 +1,126 @@
-<<<<<<< HEAD
-[tool.poetry]
-name = "netexec"
-version = "1.0.0"
-description = "The Network Execution tool"
-authors = [
-    "Marshall Hallenbeck <marshall.hallenbeck@gmail.com>",
-    "Alexander Neff <alex99.neff@gmx.de>",
-    "Thomas Seigneuret <seigneuret.thomas@pm.me>"
-]
-readme = "README.md"
-homepage = "https://github.com/Pennyw0rth/NetExec"
-repository = "https://github.com/Pennyw0rth/NetExec"
-exclude = []
-include = [
-    "nxc/data/*",
-    "nxc/modules/*"
-]
-license = "BSD-2-Clause"
-classifiers = [
-    'Environment :: Console',
-    'License :: OSI Approved :: BSD License',
-    'Programming Language :: Python :: 3',
-    'Topic :: Security',
-]
-packages = [
-    { include = "nxc"}
-]
-
-[tool.poetry.scripts]
-nxc = 'nxc.netexec:main'
-netexec = 'nxc.netexec:main'
-NetExec = 'nxc.netexec:main'
-nxcdb = 'nxc.nxcdb:main'
-
-[tool.poetry.dependencies]
-python = "^3.7.0"
-requests = ">=2.27.1"
-beautifulsoup4 = ">=4.11,<5"
-lsassy = ">=3.1.8"
-termcolor = "^2.3.0"
-msgpack = "^1.0.0"
-neo4j = "^4.1.1" # do not upgrade this until performance regression issues in 5 are fixed (as of 9/23)
-pylnk3 = "^0.4.2"
-pypsrp = "^0.8.1"
-paramiko = "^3.3.1"
-impacket =  { git = "https://github.com/Pennyw0rth/impacket.git", branch = "gkdi" }
-dsinternals = "^1.2.4"
-xmltodict = "^0.13.0"
-terminaltables = "^3.1.0"
-aioconsole = "^0.6.2"
-pywerview = "^0.3.3" # pywerview 5 requires libkrb5-dev installed which is not default on kali (as of 9/23)
-minikerberos = "^0.4.1"
-pypykatz = "^0.6.8"
-aardwolf = "^0.2.7"
-dploot = "^2.2.1"
-bloodhound = "^1.6.1"
-asyauth = "~0.0.14"
-masky = "^0.2.0"
-sqlalchemy = "^2.0.4"
-aiosqlite = "^0.19.0"
-pyasn1-modules = "^0.3.0"
-rich = "^13.3.5"
-python-libnmap = "^0.7.3"
-resource = "^0.2.1"
-oscrypto = { git = "https://github.com/Pennyw0rth/oscrypto" } # Pypi version currently broken, see: https://github.com/wbond/oscrypto/issues/78 (as of 9/23)
-ruff = "=0.0.292"
-
-[tool.poetry.group.dev.dependencies]
-flake8 = "*"
-shiv = "*"
-pytest = "^7.2.2"
-
-[build-system]
-requires = ["poetry-core>=1.2.0"]
-build-backend = "poetry.core.masonry.api"
-
-[tool.ruff]
-# Ruff doesn't enable pycodestyle warnings (`W`) or
-# McCabe complexity (`C901`) by default.
-# Other options: pep8-naming (N), flake8-annotations (ANN), flake8-blind-except (BLE), flake8-commas (COM), flake8-pyi (PYI), flake8-pytest-style (PT), flake8-unused-arguments (ARG), etc
-# Should tackle flake8-use-pathlib (PTH) at some point
-select = ["E", "F", "D", "UP", "YTT", "ASYNC", "B", "A", "C4", "ISC", "ICN", "PIE", "PT", "Q", "RSE", "RET", "SIM", "TID", "ERA", "FLY", "PERF", "FURB", "LOG", "RUF"]
-ignore = [ "E501", "F405", "D100", "D101", "D102", "D103", "D104", "D105", "D106", "D107", "D203", "D204", "D205", "D212", "D213", "D400", "D401", "D415", "D417", "D419", "RET505", "RET506", "RET507", "RET508", "PERF203", "RUF012"]
-
-# Allow autofix for all enabled rules (when `--fix`) is provided.
-fixable = ["ALL"]
-unfixable = []
-
-# Exclude a variety of commonly ignored directories.
-exclude = [
-    ".bzr",
-    ".direnv",
-    ".eggs",
-    ".git",
-    ".git-rewrite",
-    ".hg",
-    ".mypy_cache",
-    ".nox",
-    ".pants.d",
-    ".pytype",
-    ".ruff_cache",
-    ".svn",
-    ".tox",
-    ".venv",
-    "__pypackages__",
-    "_build",
-    "buck-out",
-    "build",
-    "dist",
-    "node_modules",
-    "venv",
-]
-per-file-ignores = {}
-
-line-length = 65000
-
-# Allow unused variables when underscore-prefixed.
-dummy-variable-rgx = "^(_+|(_+[a-zA-Z0-9_]*[a-zA-Z0-9]+?))$"
-
-target-version = "py37"
-
-[tool.ruff.flake8-quotes]
-docstring-quotes = "double"
-inline-quotes = "double"
-multiline-quotes = "double"
-=======
-[tool.poetry]
-name = "netexec"
-version = "1.0.0"
-description = "The Network Execution tool"
-authors = [
-    "Marshall Hallenbeck <marshall.hallenbeck@gmail.com>",
-    "Alexander Neff <alex99.neff@gmx.de>",
-    "Thomas Seigneuret <seigneuret.thomas@pm.me>"
-]
-readme = "README.md"
-homepage = "https://github.com/Pennyw0rth/NetExec"
-repository = "https://github.com/Pennyw0rth/NetExec"
-exclude = []
-include = [
-    "nxc/data/*",
-    "nxc/modules/*"
-]
-license = "BSD-2-Clause"
-classifiers = [
-    'Environment :: Console',
-    'License :: OSI Approved :: BSD License',
-    'Programming Language :: Python :: 3',
-    'Topic :: Security',
-]
-packages = [
-    { include = "nxc"}
-]
-
-[tool.poetry.scripts]
-nxc = 'nxc.netexec:main'
-netexec = 'nxc.netexec:main'
-NetExec = 'nxc.netexec:main'
-nxcdb = 'nxc.nxcdb:main'
-
-[tool.poetry.dependencies]
-python = "^3.7.0"
-requests = ">=2.27.1"
-beautifulsoup4 = ">=4.11,<5"
-lsassy = ">=3.1.8"
-termcolor = "2.0.1"
-msgpack = "^1.0.0"
-neo4j = "^4.1.1" # do not upgrade this until performance regression issues in 5 are fixed (as of 9/23)
-pylnk3 = "^0.4.2"
-pypsrp = "^0.8.1"
-paramiko = "^3.3.1"
-impacket =  { git = "https://github.com/Pennyw0rth/impacket.git", branch = "gkdi" }
-dsinternals = "^1.2.4"
-xmltodict = "^0.13.0"
-terminaltables = "^3.1.0"
-aioconsole = "^0.6.2"
-pywerview = "^0.3.3" # pywerview 5 requires libkrb5-dev installed which is not default on kali (as of 9/23)
-minikerberos = "^0.4.1"
-pypykatz = "^0.6.8"
-aardwolf = "^0.2.7"
-dploot = "^2.2.1"
-bloodhound = "^1.6.1"
-asyauth = "~0.0.14"
-masky = "^0.2.0"
-sqlalchemy = "^2.0.4"
-aiosqlite = "^0.19.0"
-pyasn1-modules = "^0.3.0"
-rich = "^13.3.5"
-python-libnmap = "^0.7.3"
-resource = "^0.2.1"
-oscrypto = { git = "https://github.com/Pennyw0rth/oscrypto" } # Pypi version currently broken, see: https://github.com/wbond/oscrypto/issues/78 (as of 9/23)
-pyreadline = "^2.1" # for the build - impacket imports its hidden from the builder so an error occurs
-
-[tool.poetry.group.dev.dependencies]
-ruff = "*"
-pylint = "*"
-shiv = "*"
-pytest = "^7.2.2"
-
-[build-system]
-requires = ["poetry-core>=1.2.0"]
-build-backend = "poetry.core.masonry.api"
->>>>>>> b21a1eb0
+[tool.poetry]
+name = "netexec"
+version = "1.0.0"
+description = "The Network Execution tool"
+authors = [
+    "Marshall Hallenbeck <marshall.hallenbeck@gmail.com>",
+    "Alexander Neff <alex99.neff@gmx.de>",
+    "Thomas Seigneuret <seigneuret.thomas@pm.me>"
+]
+readme = "README.md"
+homepage = "https://github.com/Pennyw0rth/NetExec"
+repository = "https://github.com/Pennyw0rth/NetExec"
+exclude = []
+include = [
+    "nxc/data/*",
+    "nxc/modules/*"
+]
+license = "BSD-2-Clause"
+classifiers = [
+    'Environment :: Console',
+    'License :: OSI Approved :: BSD License',
+    'Programming Language :: Python :: 3',
+    'Topic :: Security',
+]
+packages = [
+    { include = "nxc"}
+]
+
+[tool.poetry.scripts]
+nxc = 'nxc.netexec:main'
+netexec = 'nxc.netexec:main'
+NetExec = 'nxc.netexec:main'
+nxcdb = 'nxc.nxcdb:main'
+
+[tool.poetry.dependencies]
+python = "^3.7.0"
+requests = ">=2.27.1"
+beautifulsoup4 = ">=4.11,<5"
+lsassy = ">=3.1.8"
+termcolor = "2.0.1"
+msgpack = "^1.0.0"
+neo4j = "^4.1.1" # do not upgrade this until performance regression issues in 5 are fixed (as of 9/23)
+pylnk3 = "^0.4.2"
+pypsrp = "^0.8.1"
+paramiko = "^3.3.1"
+impacket =  { git = "https://github.com/Pennyw0rth/impacket.git", branch = "gkdi" }
+dsinternals = "^1.2.4"
+xmltodict = "^0.13.0"
+terminaltables = "^3.1.0"
+aioconsole = "^0.6.2"
+pywerview = "^0.3.3" # pywerview 5 requires libkrb5-dev installed which is not default on kali (as of 9/23)
+minikerberos = "^0.4.1"
+pypykatz = "^0.6.8"
+aardwolf = "^0.2.7"
+dploot = "^2.2.1"
+bloodhound = "^1.6.1"
+asyauth = "~0.0.14"
+masky = "^0.2.0"
+sqlalchemy = "^2.0.4"
+aiosqlite = "^0.19.0"
+pyasn1-modules = "^0.3.0"
+rich = "^13.3.5"
+python-libnmap = "^0.7.3"
+resource = "^0.2.1"
+oscrypto = { git = "https://github.com/Pennyw0rth/oscrypto" } # Pypi version currently broken, see: https://github.com/wbond/oscrypto/issues/78 (as of 9/23)
+pyreadline = "^2.1" # for the build - impacket imports its hidden from the builder so an error occurs
+ruff = "=0.0.292"
+
+[tool.poetry.group.dev.dependencies]
+flake8 = "*"
+shiv = "*"
+pytest = "^7.2.2"
+
+[build-system]
+requires = ["poetry-core>=1.2.0"]
+build-backend = "poetry.core.masonry.api"
+
+[tool.ruff]
+# Ruff doesn't enable pycodestyle warnings (`W`) or
+# McCabe complexity (`C901`) by default.
+# Other options: pep8-naming (N), flake8-annotations (ANN), flake8-blind-except (BLE), flake8-commas (COM), flake8-pyi (PYI), flake8-pytest-style (PT), flake8-unused-arguments (ARG), etc
+# Should tackle flake8-use-pathlib (PTH) at some point
+select = ["E", "F", "D", "UP", "YTT", "ASYNC", "B", "A", "C4", "ISC", "ICN", "PIE", "PT", "Q", "RSE", "RET", "SIM", "TID", "ERA", "FLY", "PERF", "FURB", "LOG", "RUF"]
+ignore = [ "E501", "F405", "D100", "D101", "D102", "D103", "D104", "D105", "D106", "D107", "D203", "D204", "D205", "D212", "D213", "D400", "D401", "D415", "D417", "D419", "RET505", "RET506", "RET507", "RET508", "PERF203", "RUF012"]
+
+# Allow autofix for all enabled rules (when `--fix`) is provided.
+fixable = ["ALL"]
+unfixable = []
+
+# Exclude a variety of commonly ignored directories.
+exclude = [
+    ".bzr",
+    ".direnv",
+    ".eggs",
+    ".git",
+    ".git-rewrite",
+    ".hg",
+    ".mypy_cache",
+    ".nox",
+    ".pants.d",
+    ".pytype",
+    ".ruff_cache",
+    ".svn",
+    ".tox",
+    ".venv",
+    "__pypackages__",
+    "_build",
+    "buck-out",
+    "build",
+    "dist",
+    "node_modules",
+    "venv",
+]
+per-file-ignores = {}
+
+line-length = 65000
+
+# Allow unused variables when underscore-prefixed.
+dummy-variable-rgx = "^(_+|(_+[a-zA-Z0-9_]*[a-zA-Z0-9]+?))$"
+
+target-version = "py37"
+
+[tool.ruff.flake8-quotes]
+docstring-quotes = "double"
+inline-quotes = "double"
+multiline-quotes = "double"