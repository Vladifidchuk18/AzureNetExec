from enum import Enum
import random
import string
import re
import inspect
import os
from termcolor import colored
from ipaddress import ip_address
<<<<<<< HEAD
from time import strftime, gmtime
=======
from nxc.logger import nxc_logger
>>>>>>> 6e7edbd6


def identify_target_file(target_file):
    with open(target_file) as target_file_handle:
        for i, line in enumerate(target_file_handle):
            if i == 1:
                if line.startswith("<NessusClientData"):
                    return "nessus"
                elif line.endswith("nmaprun>\n"):
                    return "nmap"

    return "unknown"


def gen_random_string(length=10):
    return "".join(random.sample(string.ascii_letters, int(length)))


def validate_ntlm(data):
    allowed = re.compile(r"^[0-9a-f]{32}", re.IGNORECASE)
    return bool(allowed.match(data))


def called_from_cmd_args():
    for stack in inspect.stack():
        if stack[3] == "print_host_info":
            return True
        if stack[3] == "plaintext_login" or stack[3] == "hash_login" or stack[3] == "kerberos_login":
            return True
        if stack[3] == "call_cmd_args":
            return True
    return False


# Stolen from https://github.com/pydanny/whichcraft/
def which(cmd, mode=os.F_OK | os.X_OK, path=None):
    """Find the path which conforms to the given mode on the PATH for a command.

    Given a command, mode, and a PATH string, return the path which conforms to the given mode on the PATH, or None if there is no such file.
    `mode` defaults to os.F_OK | os.X_OK. `path` defaults to the result of os.environ.get("PATH"), or can be overridden with a custom search path.
    Note: This function was backported from the Python 3 source code.
    """

    # Check that a given file can be accessed with the correct mode.
    # Additionally check that `file` is not a directory, as on Windows
    # directories pass the os.access check.
    def _access_check(fn, mode):
        return os.path.exists(fn) and os.access(fn, mode) and not os.path.isdir(fn)

    # If we're given a path with a directory part, look it up directly
    # rather than referring to PATH directories. This includes checking
    # relative to the current directory, e.g. ./script
    if os.path.dirname(cmd):
        if _access_check(cmd, mode):
            return cmd
        return None

    if path is None:
        path = os.environ.get("PATH", os.defpath)
    if not path:
        return None
    path = path.split(os.pathsep)

    files = [cmd]

    seen = set()
    for p in path:
        normdir = os.path.normcase(p)
        if normdir not in seen:
            seen.add(normdir)
            for thefile in files:
                name = os.path.join(p, thefile)
                if _access_check(name, mode):
                    return name


def get_bloodhound_info():
    """
    Detect which BloodHound package is installed (regular or CE) and its version.

    Returns
    -------
        tuple: (package_name, version, is_ce)
            - package_name: Name of the installed package ('bloodhound', 'bloodhound-ce', or None)
            - version: Version string of the installed package (or None if not installed)
            - is_ce: Boolean indicating if it's the Community Edition
    """
    import importlib.metadata
    import importlib.util

    # First check if any BloodHound package is available to import
    if importlib.util.find_spec("bloodhound") is None:
        return None, None, False

    # Try to get version info from both possible packages
    version = None
    package_name = None
    is_ce = False

    # Check for bloodhound-ce first
    try:
        version = importlib.metadata.version("bloodhound-ce")
        package_name = "bloodhound-ce"
        is_ce = True
    except importlib.metadata.PackageNotFoundError:
        # Check for regular bloodhound
        try:
            version = importlib.metadata.version("bloodhound")
            package_name = "bloodhound"

            # Even when installed as 'bloodhound', check if it's actually the CE version
            if version and ("ce" in version.lower() or "community" in version.lower()):
                is_ce = True
        except importlib.metadata.PackageNotFoundError:
            # No bloodhound package found via metadata
            pass

    # In case we can import it but metadata is not working, check the module itself
    if not version:
        try:
            import bloodhound
            version = getattr(bloodhound, "__version__", "unknown")
            package_name = "bloodhound"

            # Check if it's CE based on version string
            if "ce" in version.lower() or "community" in version.lower():
                is_ce = True
                package_name = "bloodhound-ce"
        except ImportError:
            pass

    return package_name, version, is_ce


def detect_if_ip(target):
    try:
        ip_address(target)
        return True
    except Exception:
        return False


<<<<<<< HEAD
def d2b(a):
    """
    Function used to convert password property flags from decimal to binary
    format for easier interpretation of individual flag bits.
    """
    tbin = []
    while a:
        tbin.append(a % 2)
        a //= 2

    t2bin = tbin[::-1]
    if len(t2bin) != 8:
        for _x in range(6 - len(t2bin)):
            t2bin.insert(0, 0)
    return "".join([str(g) for g in t2bin])


def convert(low, high, lockout=False):
    """
    Convert Windows FILETIME (64-bit) values to human-readable time strings.

    Windows stores time intervals as 64-bit values representing 100-nanosecond
    intervals since January 1, 1601. This function converts these values to
    readable format like "30 days 5 hours 15 minutes".

    Args:
        low (int): Low 32 bits of the FILETIME value
        high (int): High 32 bits of the FILETIME value
        lockout (bool): If True, treats the value as a lockout duration (simpler conversion)

    Returns:
        str: Human-readable time string (e.g., "42 days 5 hours 30 minutes") or
             special values like "Not Set", "None", or "[-] Invalid TIME"
    """
    time = ""
    tmp = 0

    if (low == 0 and high == -0x8000_0000) or (low == 0 and high == -0x8000_0000_0000_0000):
        return "Not Set"
    if low == 0 and high == 0:
        return "None"

    if not lockout:
        if low != 0:
            high = abs(high + 1)
        else:
            high = abs(high)
            low = abs(low)

        tmp = low + (high << 32)  # convert to 64bit int
        tmp *= 1e-7  # convert to seconds
    else:
        tmp = abs(high) * (1e-7)

    try:
        minutes = int(strftime("%M", gmtime(tmp)))
        hours = int(strftime("%H", gmtime(tmp)))
        days = int(strftime("%j", gmtime(tmp))) - 1
    except ValueError:
        return "[-] Invalid TIME"

    if days > 1:
        time += f"{days} days "
    elif days == 1:
        time += f"{days} day "
    if hours > 1:
        time += f"{hours} hours "
    elif hours == 1:
        time += f"{hours} hour "
    if minutes > 1:
        time += f"{minutes} minutes "
    elif minutes == 1:
        time += f"{minutes} minute "
    return time
=======
def display_modules(args, modules):
    for category, color in {CATEGORY.ENUMERATION: "green", CATEGORY.CREDENTIAL_DUMPING: "cyan", CATEGORY.PRIVILEGE_ESCALATION: "magenta"}.items():
        # Add category filter for module listing
        if args.list_modules and args.list_modules.lower() != category.name.lower():
            continue
        if len([module for module in modules.values() if module["category"] == category]) > 0:
            nxc_logger.highlight(colored(f"{category.name}", color, attrs=["bold"]))
        for name, props in sorted(modules.items()):
            if props["category"] == category:
                nxc_logger.display(f"{name:<25} {props['description']}")


class CATEGORY(Enum):
    ENUMERATION = "Enumeration"
    CREDENTIAL_DUMPING = "Credential Dumping"
    PRIVILEGE_ESCALATION = "Privilege Escalation"
>>>>>>> 6e7edbd6
<|MERGE_RESOLUTION|>--- conflicted
+++ resolved
@@ -6,11 +6,8 @@
 import os
 from termcolor import colored
 from ipaddress import ip_address
-<<<<<<< HEAD
+from nxc.logger import nxc_logger
 from time import strftime, gmtime
-=======
-from nxc.logger import nxc_logger
->>>>>>> 6e7edbd6
 
 
 def identify_target_file(target_file):
@@ -153,7 +150,6 @@
         return False
 
 
-<<<<<<< HEAD
 def d2b(a):
     """
     Function used to convert password property flags from decimal to binary
@@ -228,7 +224,8 @@
     elif minutes == 1:
         time += f"{minutes} minute "
     return time
-=======
+
+
 def display_modules(args, modules):
     for category, color in {CATEGORY.ENUMERATION: "green", CATEGORY.CREDENTIAL_DUMPING: "cyan", CATEGORY.PRIVILEGE_ESCALATION: "magenta"}.items():
         # Add category filter for module listing
@@ -244,5 +241,4 @@
 class CATEGORY(Enum):
     ENUMERATION = "Enumeration"
     CREDENTIAL_DUMPING = "Credential Dumping"
-    PRIVILEGE_ESCALATION = "Privilege Escalation"
->>>>>>> 6e7edbd6
+    PRIVILEGE_ESCALATION = "Privilege Escalation"