--- conflicted
+++ resolved
@@ -42,32 +42,19 @@
         try:
             with driver.session().begin_transaction() as tx:
                 for info in users_owned:
-<<<<<<< HEAD
-                    distinguished_name = "".join(["DC=" + dc + "," for dc in info["domain"].split(".")]).rstrip(",")
-                    domain_query = tx.run(f'MATCH (d:Domain) WHERE d.distinguishedname STARTS WITH "{distinguished_name}" RETURN d').data()
-=======
                     distinguished_name = "".join([f"DC={dc}," for dc in info["domain"].split(".")]).rstrip(",")
                     domain_query = tx.run(f"MATCH (d:Domain) WHERE d.distinguishedname STARTS WITH '{distinguished_name}' RETURN d").data()
->>>>>>> e046a677
                     if not domain_query:
                         raise Exception("Domain not found in bloodhound")
                     else:
                         domain = domain_query[0]["d"].get("name")
 
                     if info["username"][-1] == "$":
-<<<<<<< HEAD
-                        user_owned = info["username"][:-1] + "." + domain
-                        account_type = "Computer"
-                    else:
-                        user_owned = info["username"] + "@" + domain
-=======
                         user_owned = f"{info['username'][:-1]}.{domain}"
                         account_type = "Computer"
                     else:
                         user_owned = f"{info['username']}@{domain}"
->>>>>>> e046a677
                         account_type = "User"
-
 
                     result = tx.run(f"MATCH (c:{account_type} {{name:'{user_owned}'}}) RETURN c")
 
